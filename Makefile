--- conflicted
+++ resolved
@@ -39,11 +39,7 @@
 	if [ -z "$$TEAM_ID" ]; then \
 		echo "Error: No Development Team ID found. Please log into Xcode with your Apple ID and select a team."; \
 	else \
-<<<<<<< HEAD
-		echo "DEVELOPMENT_TEAM=$$TEAM_ID" >> Examples/WhisperAX/Debug.xcconfig; \
-=======
 		echo "DEVELOPMENT_TEAM=$$TEAM_ID" > Examples/WhisperAX/Debug.xcconfig; \
->>>>>>> a9b92c43
 		echo "DEVELOPMENT_TEAM has been updated in Examples/WhisperAX/Debug.xcconfig with your Development Team ID: $$TEAM_ID"; \
 	fi
 
