--- conflicted
+++ resolved
@@ -286,11 +286,7 @@
         // Merge prepended punctuations
         for i in 1..<alignment.count {
             let currentWord = alignment[i]
-<<<<<<< HEAD
-            if currentWord.word.starts(with: " "), prepended.contains(currentWord.word.trimmingCharacters(in: .whitespaces)) {
-=======
             if i > 1, currentWord.word.starts(with: " "), prepended.contains(currentWord.word.trimmingCharacters(in: .whitespaces)) {
->>>>>>> dc831c6a
                 mergedAlignment[mergedAlignment.count - 1].word += currentWord.word
                 mergedAlignment[mergedAlignment.count - 1].tokens += currentWord.tokens
                 mergedAlignment[mergedAlignment.count - 1].end = currentWord.end
