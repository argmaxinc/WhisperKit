//  For licensing see accompanying LICENSE.md file.
//  Copyright © 2024 Argmax, Inc. All rights reserved.

import Accelerate
import AVFoundation
import CoreML
import Foundation
import Hub
import TensorUtils
import Tokenizers

@available(macOS 13, iOS 16, watchOS 10, visionOS 1, *)
public protocol Transcriber {
    func transcribe(audioPath: String, decodeOptions: DecodingOptions?, callback: TranscriptionCallback) async throws -> TranscriptionResult?
    func transcribe(audioArray: [Float], decodeOptions: DecodingOptions?, callback: TranscriptionCallback) async throws -> TranscriptionResult?
}

@available(macOS 13, iOS 16, watchOS 10, visionOS 1, *)
public class WhisperKit: Transcriber {
    /// Models
    public var modelVariant: ModelVariant = .tiny
    public var modelState: ModelState = .unloaded
    public var modelCompute: ModelComputeOptions
    public var tokenizer: WhisperTokenizer?

    /// Protocols
    public var audioProcessor: any AudioProcessing
    public var featureExtractor: any FeatureExtracting
    public var audioEncoder: any AudioEncoding
    public var textDecoder: any TextDecoding
    public var logitsFilters: [any LogitsFiltering]
    public var segmentSeeker: any SegmentSeeking

    /// Shapes
    public static var maxTokenContext = Int(448 / 2)
    public static var sampleRate: Int = 16000
    public static var hopLength: Int = 160
    public static var chunkLength: Int = 30 // seconds
    public static var windowSamples: Int = 480_000 // sampleRate * chunkLength
    public static var secondsPerTimeToken = Float(0.02)

    /// Features
    public var audioSamples: MLMultiArray?
    public var melOutput: MLMultiArray?
    public var encoderOutput: MLMultiArray?
    public var decoderInputs: DecodingInputs?
    public var currentTimings: TranscriptionTimings?

    /// State
    public let progress = Progress()

    /// Configuration
    public var modelFolder: URL?
    public var tokenizerFolder: URL?
    private let useBackgroundDownloadSession: Bool

    public init(
        model: String? = nil,
        downloadBase: URL? = nil,
        modelRepo: String? = nil,
        modelFolder: String? = nil,
        tokenizerFolder: URL? = nil,
        computeOptions: ModelComputeOptions? = nil,
        audioProcessor: (any AudioProcessing)? = nil,
        featureExtractor: (any FeatureExtracting)? = nil,
        audioEncoder: (any AudioEncoding)? = nil,
        textDecoder: (any TextDecoding)? = nil,
        logitsFilters: [any LogitsFiltering]? = nil,
        segmentSeeker: (any SegmentSeeking)? = nil,
        verbose: Bool = true,
        logLevel: Logging.LogLevel = .info,
        prewarm: Bool? = nil,
        load: Bool? = nil,
        download: Bool = true,
        useBackgroundDownloadSession: Bool = false
    ) async throws {
        self.modelCompute = computeOptions ?? ModelComputeOptions()
        self.audioProcessor = audioProcessor ?? AudioProcessor()
        self.featureExtractor = featureExtractor ?? FeatureExtractor()
        self.audioEncoder = audioEncoder ?? AudioEncoder()
        self.textDecoder = textDecoder ?? TextDecoder()
        self.logitsFilters = logitsFilters ?? []
        self.segmentSeeker = segmentSeeker ?? SegmentSeeker()
        self.tokenizerFolder = tokenizerFolder
        self.useBackgroundDownloadSession = useBackgroundDownloadSession
        Logging.shared.logLevel = verbose ? logLevel : .none
        currentTimings = TranscriptionTimings()

        try await setupModels(
            model: model,
            downloadBase: downloadBase,
            modelRepo: modelRepo,
            modelFolder: modelFolder,
            download: download
        )

        if let prewarm = prewarm, prewarm {
            Logging.info("Prewarming models...")
            try await prewarmModels()
        }

        // If load is not passed in, load based on whether a modelFolder is passed
        if load ?? (modelFolder != nil) {
            Logging.info("Loading models...")
            try await loadModels()
        }
    }

    // MARK: - Model Loading

    public static func recommendedModels() -> (default: String, disabled: [String]) {
        let deviceName = Self.deviceName()
        Logging.debug("Running on \(deviceName)")

        let defaultModel = modelSupport(for: deviceName).default
        let disabledModels = modelSupport(for: deviceName).disabled
        return (defaultModel, disabledModels)
    }

    public static func deviceName() -> String {
        var utsname = utsname()
        uname(&utsname)
        let deviceName = withUnsafePointer(to: &utsname.machine) {
            $0.withMemoryRebound(to: CChar.self, capacity: Int(_SYS_NAMELEN)) {
                String(cString: $0)
            }
        }
        return deviceName
    }

    public static func fetchAvailableModels(from repo: String = "argmaxinc/whisperkit-coreml", matching: [String] = ["openai_*", "distil-whisper_*"]) async throws -> [String] {
        let hubApi = HubApi()
        let modelFiles = try await hubApi.getFilenames(from: repo, matching: matching)

        return formatModelFiles(modelFiles)
    }

    public static func formatModelFiles(_ modelFiles: [String]) -> [String] {
        let modelFilters = ModelVariant.allCases.map { "\($0.description)\($0.description.contains("large") ? "" : "/")" } // Include quantized models for large
        let modelVariants = modelFiles.map { $0.components(separatedBy: "/")[0] + "/" }
        let filteredVariants = Set(modelVariants.filter { item in
            let count = modelFilters.reduce(0) { count, filter in
                let isContained = item.contains(filter) ? 1 : 0
                return count + isContained
            }
            return count > 0
        })

        let availableModels = filteredVariants.map { variant -> String in
            variant.trimmingFromEnd(character: "/", upto: 1)
        }

        // Sorting order based on enum
        let sizeOrder = ModelVariant.allCases.map { $0.description }

        let sortedModels = availableModels.sorted { firstModel, secondModel in
            // Extract the base size without any additional qualifiers
            let firstModelBase = sizeOrder.first(where: { firstModel.contains($0) }) ?? ""
            let secondModelBase = sizeOrder.first(where: { secondModel.contains($0) }) ?? ""

            if firstModelBase == secondModelBase {
                // If base sizes are the same, sort alphabetically
                return firstModel < secondModel
            } else {
                // Sort based on the size order
                return sizeOrder.firstIndex(of: firstModelBase) ?? sizeOrder.count
                    < sizeOrder.firstIndex(of: secondModelBase) ?? sizeOrder.count
            }
        }

        return sortedModels
    }

    public static func download(
        variant: String,
        downloadBase: URL? = nil,
        useBackgroundSession: Bool = false,
        from repo: String = "argmaxinc/whisperkit-coreml",
        progressCallback: ((Progress) -> Void)? = nil
    ) async throws -> URL {
        let hubApi = HubApi(downloadBase: downloadBase, useBackgroundSession: useBackgroundSession)
        let repo = Hub.Repo(id: repo, type: .models)
        let modelSearchPath = "*\(variant.description)/*"
        do {
            Logging.debug("Searching for models matching \"\(modelSearchPath)\" in \(repo)")
            let modelFiles = try await hubApi.getFilenames(from: repo, matching: [modelSearchPath])
            var uniquePaths = Set(modelFiles.map { $0.components(separatedBy: "/").first! })

            var variantPath: String? = nil

            if uniquePaths.count == 1 {
                variantPath = uniquePaths.first
            } else {
                // If the model name search returns more than one unique model folder, then prepend the default "openai" prefix from whisperkittools to disambiguate
                Logging.debug("Multiple models found matching \"\(modelSearchPath)\"")
                let adjustedModelSearchPath = "*openai*\(variant.description)/*"
                Logging.debug("Searching for models matching \"\(adjustedModelSearchPath)\" in \(repo)")
                let adjustedModelFiles = try await hubApi.getFilenames(from: repo, matching: [adjustedModelSearchPath])
                uniquePaths = Set(adjustedModelFiles.map { $0.components(separatedBy: "/").first! })

                if uniquePaths.count == 1 {
                    variantPath = uniquePaths.first
                }
            }

            guard let variantPath else {
                // If there is still ambiguity, throw an error
                throw WhisperError.modelsUnavailable("Multiple models found matching \"\(modelSearchPath)\"")
            }

            Logging.debug("Downloading model \(variantPath)...")
            let modelFolder = try await hubApi.snapshot(from: repo, matching: [modelSearchPath]) { progress in
                Logging.debug(progress)
                if let callback = progressCallback {
                    callback(progress)
                }
            }
            let modelFolderName = modelFolder.appending(path: variantPath)
            return modelFolderName
        } catch {
            Logging.debug(error)
            throw error
        }
    }

    /// Sets up the model folder either from a local path or by downloading from a repository.
    public func setupModels(
        model: String?,
        downloadBase: URL? = nil,
        modelRepo: String?,
        modelFolder: String?,
        download: Bool
    ) async throws {
        // Determine the model variant to use
        let modelVariant = model ?? WhisperKit.recommendedModels().default

        // If a local model folder is provided, use it; otherwise, download the model
        if let folder = modelFolder {
            self.modelFolder = URL(fileURLWithPath: folder)
        } else if download {
            let repo = modelRepo ?? "argmaxinc/whisperkit-coreml"
            do {
                self.modelFolder = try await Self.download(
                    variant: modelVariant,
                    downloadBase: downloadBase,
                    useBackgroundSession: useBackgroundDownloadSession,
                    from: repo
                )
            } catch {
                // Handle errors related to model downloading
                throw WhisperError.modelsUnavailable("""
                Model not found. Please check the model or repo name and try again.
                Error: \(error)
                """)
            }
        }
    }

    public func prewarmModels() async throws {
        try await loadModels(prewarmMode: true)
    }

    public func loadModels(
        prewarmMode: Bool = false
    ) async throws {
        modelState = prewarmMode ? .prewarming : .loading

        let modelLoadStart = CFAbsoluteTimeGetCurrent()

        guard let path = modelFolder else {
            throw WhisperError.modelsUnavailable("Model folder is not set.")
        }

        Logging.debug("Loading models from \(path.path) with prewarmMode: \(prewarmMode)")

        let logmelUrl = path.appending(path: "MelSpectrogram.mlmodelc")
        let encoderUrl = path.appending(path: "AudioEncoder.mlmodelc")
        let decoderUrl = path.appending(path: "TextDecoder.mlmodelc")
        let decoderPrefillUrl = path.appending(path: "TextDecoderContextPrefill.mlmodelc")

        for item in [logmelUrl, encoderUrl, decoderUrl] {
            if !FileManager.default.fileExists(atPath: item.path) {
                throw WhisperError.modelsUnavailable("Model file not found at \(item.path)")
            }
        }

        if var featureExtractor = featureExtractor as? WhisperMLModel {
            Logging.debug("Loading feature extractor")
            try await featureExtractor.loadModel(
                at: logmelUrl,
                computeUnits: modelCompute.melCompute, // hardcoded to use GPU
                prewarmMode: prewarmMode
            )
            Logging.debug("Loaded feature extractor")
        }

        if var audioEncoder = audioEncoder as? WhisperMLModel {
            Logging.debug("Loading audio encoder")
            try await audioEncoder.loadModel(
                at: encoderUrl,
                computeUnits: modelCompute.audioEncoderCompute,
                prewarmMode: prewarmMode
            )
            Logging.debug("Loaded audio encoder")
        }

        if var textDecoder = textDecoder as? WhisperMLModel {
            Logging.debug("Loading text decoder")
            try await textDecoder.loadModel(
                at: decoderUrl,
                computeUnits: modelCompute.textDecoderCompute,
                prewarmMode: prewarmMode
            )
            Logging.debug("Loaded text decoder")
        }

        if FileManager.default.fileExists(atPath: decoderPrefillUrl.path) {
            Logging.debug("Loading text decoder prefill data")
            textDecoder.prefillData = TextDecoderContextPrefill()
            try await textDecoder.prefillData?.loadModel(
                at: decoderPrefillUrl,
                computeUnits: modelCompute.prefillCompute,
                prewarmMode: prewarmMode
            )
            Logging.debug("Loaded text decoder prefill data")
        }

        if prewarmMode {
            modelState = .prewarmed
            currentTimings?.modelLoading = CFAbsoluteTimeGetCurrent() - modelLoadStart
            return
        }

        // Check model dimensions to assign appropriate tokenizer
        guard let logitsDim = textDecoder.logitsSize, let encoderDim = audioEncoder.embedSize else {
            throw WhisperError.tokenizerUnavailable()
        }
        textDecoder.isModelMultilingual = isModelMultilingual(logitsDim: logitsDim)
        modelVariant = detectVariant(logitsDim: logitsDim, encoderDim: encoderDim)
        Logging.debug("Loading tokenizer for \(modelVariant)")
        let tokenizer = try await loadTokenizer(
            for: modelVariant,
            tokenizerFolder: tokenizerFolder,
            useBackgroundSession: useBackgroundDownloadSession
        )
        self.tokenizer = tokenizer
        textDecoder.tokenizer = tokenizer
        Logging.debug("Loaded tokenizer")

        modelState = .loaded

        currentTimings?.modelLoading = CFAbsoluteTimeGetCurrent() - modelLoadStart

        Logging.info("Loaded models for whisper size: \(modelVariant)")
    }

    public func unloadModels() async {
        modelState = .unloading

        for model in [featureExtractor, audioEncoder, textDecoder] {
            if var model = model as? WhisperMLModel {
                model.unloadModel()
            }
        }

        modelState = .unloaded

        Logging.info("Unloaded all models")
    }

    public func clearState() {
        audioProcessor.stopRecording()
        currentTimings = nil
    }

    deinit {
        clearState()
    }

    /// Pass in your own logging callback here
    public func loggingCallback(_ callback: Logging.LoggingCallback?) {
        Logging.shared.loggingCallback = callback
    }

    // MARK: - Transcribe audio file

    public func transcribe(audioPath: String,
                           decodeOptions: DecodingOptions? = nil,
                           callback: TranscriptionCallback = nil) async throws -> TranscriptionResult?
    {
        if currentTimings == nil {
            currentTimings = TranscriptionTimings()
        }

        // Process input audio file into audio samples
        let loadAudioStart = Date()
        guard let audioBuffer = AudioProcessor.loadAudio(fromPath: audioPath) else {
            return TranscriptionResult(text: "", segments: [], language: "")
        }
        let loadTime = Date().timeIntervalSince(loadAudioStart)

        let convertAudioStart = Date()
        let audioArray = AudioProcessor.convertBufferToArray(buffer: audioBuffer)
        let convertTime = Date().timeIntervalSince(convertAudioStart)

        currentTimings?.audioLoading = loadTime + convertTime
        Logging.debug("Audio loading time: \(loadTime)")
        Logging.debug("Audio convert time: \(convertTime)")

        // Send converted samples to transcribe
        return try await transcribe(
            audioArray: audioArray,
            decodeOptions: decodeOptions,
            callback: callback
        )
    }

    // MARK: - Transcribe audio samples

    public func transcribe(audioArray: [Float],
                           decodeOptions: DecodingOptions? = nil,
                           callback: TranscriptionCallback = nil) async throws -> TranscriptionResult?
    {
        progress.completedUnitCount = 0
        if currentTimings == nil {
            currentTimings = TranscriptionTimings()
        }

        if self.modelState != .loaded {
            try await loadModels()
        }

        var timings = currentTimings!
        timings.pipelineStart = CFAbsoluteTimeGetCurrent()

        var options = decodeOptions ?? DecodingOptions()
        options.verbose = Logging.shared.logLevel != .none
        
        var detectedLanguage: String?

        let contentFrames = audioArray.count
        timings.inputAudioSeconds = Double(Int(contentFrames) / WhisperKit.sampleRate) - Double(decodeOptions?.clipTimestamps.first ?? 0)

        // MARK: Init decoder inputs

        // These accumulate across windows
        var allSegments: [TranscriptionSegment] = []
        var allTokens: [Int] = []
        var transcription = ""

        guard let tokenizer = tokenizer else {
            // Tokenizer required for decoding
            throw WhisperError.tokenizerUnavailable()
        }

        let startDecoderInit = CFAbsoluteTimeGetCurrent()
        decoderInputs = textDecoder.prepareDecoderInputs(withPrompt: [tokenizer.specialTokens.startOfTranscriptToken])
        guard var decoderInputs = decoderInputs else {
            throw WhisperError.prefillFailed("Unable to prepare decoder inputs")
        }
        let decoderInitTime = CFAbsoluteTimeGetCurrent() - startDecoderInit
        timings.decodingInit = decoderInitTime
        Logging.debug("Decoder init time: \(decoderInitTime)")

        // MARK: - Prefill KV Cache

        let prefillStartTime = CFAbsoluteTimeGetCurrent()
        var prefilledCacheSize = 0
        if options.usePrefillPrompt {
            guard let prefilledInputs = try? await textDecoder.prefillDecoderInputs(decoderInputs, withOptions: options) else {
                throw WhisperError.prefillFailed()
            }
            decoderInputs = prefilledInputs
            prefilledCacheSize = decoderInputs.cacheLength[0].intValue
        }
        let prefillTime = CFAbsoluteTimeGetCurrent() - prefillStartTime
        timings.prefill = prefillTime

        // Add initial prompt to history
        let currentTokens = decoderInputs.initialPrompt

        // Setup masks based on prefill values
        prefilledCacheSize += 1 // Add 1 for initial masked cache update
        decoderInputs.kvCacheUpdateMask[prefilledCacheSize - 1] = 1.0
        for i in 0..<prefilledCacheSize {
            decoderInputs.decoderKeyPaddingMask[i] = 0.0
        }

        allTokens.append(contentsOf: currentTokens)

        Logging.debug("Prefill time: \(prefillTime)")
        Logging.debug("Prefill prompt: \(currentTokens.map { tokenizer.convertIdToToken($0) ?? "" })")

        // MARK: - Main decoder loop

        var fallbackCount: Double = 0

        // Process seek clips
        var seekPoints: [Int] = options.clipTimestamps.map { Int(round($0 * Float(WhisperKit.sampleRate))) }
        if seekPoints.count == 0 {
            seekPoints.append(0)
        }
        if seekPoints.count % 2 == 1 {
            seekPoints.append(contentFrames)
        }

        var seekClips: [(start: Int, end: Int)] = []
        for i in stride(from: 0, to: seekPoints.count, by: 2) {
            let start = seekPoints[i]
            let end = i + 1 < seekPoints.count ? seekPoints[i + 1] : contentFrames
            seekClips.append((start, end))
        }

        let startDecodeLoopTime = CFAbsoluteTimeGetCurrent()

        let totalSeekDuration = seekClips.reduce(0) { $0 + ($1.end - $1.start) }
        progress.totalUnitCount = Int64(totalSeekDuration)
        defer { progress.completedUnitCount = progress.totalUnitCount }
        for (seekClipStart, seekClipEnd) in seekClips {
            // Loop through the current clip until we reach the end
            // Typically this will be the full audio file, unless seek points are explicitly provided
            var seek: Int = seekClipStart

            let previousSeekProgress = progress.completedUnitCount

            let windowPadding = 16000 // prevent hallucinations at the end of the clip by stopping up to 1.0s early
            while seek < seekClipEnd - windowPadding {
                // calculate new encoder segment features
                Logging.debug("Decoding Seek: \(seek)")
                let timeOffset = Float(seek) / Float(WhisperKit.sampleRate)
                let segmentSize = min(WhisperKit.windowSamples, contentFrames - seek, seekClipEnd - seek)
                let timeOffsetEnd = Float(seek + segmentSize) / Float(WhisperKit.sampleRate)

                let audioProcessingStart = Date()
                guard let audioSamples = AudioProcessor.padOrTrimAudio(fromArray: audioArray, startAt: seek, toLength: WhisperKit.windowSamples) else {
                    Logging.error("Audio samples are nil")
                    return nil
                }
                let processTime = Date().timeIntervalSince(audioProcessingStart)
                timings.audioProcessing += processTime
                timings.totalAudioProcessingRuns += 1

                let melStart = Date()
                guard let melOutput = try await featureExtractor.logMelSpectrogram(fromAudio: audioSamples) else {
                    Logging.error("Mel output is nil")
                    return nil
                }
                let melTime = Date().timeIntervalSince(melStart)
                timings.logmels += melTime
                timings.totalLogmelRuns += 1

                let encoderStart = Date()
                guard let encoderOutput = try await audioEncoder.encodeFeatures(melOutput) else {
                    Logging.error("Encoder output is nil")
                    return nil
                }
                let encoderTime = Date().timeIntervalSince(encoderStart)
                timings.encoding += encoderTime
                timings.totalEncodingRuns += 1

                // All features are computed, now we can decode
                Logging.info("Decoding \(timeOffset)s - \(timeOffsetEnd)s")

                // Send to decoder to predict text tokens with fallback
                guard let decodingResult = try await decodeWithFallback(encoderSegment: encoderOutput, decodingOptions: options, callback: callback) else {
                    Logging.error("Unable to decode text")
                    return nil
                }

                // MARK: Windowing

                // At this point we have a completed window aka segment
                let windowingStart = Date()

                let previousSeek = seek
                var (newSeek, currentSegments) = segmentSeeker.findSeekPointAndSegments(
                    decodingResult: decodingResult,
                    options: options,
                    allSegmentsCount: allSegments.count,
                    currentSeek: seek,
                    segmentSize: segmentSize,
                    sampleRate: WhisperKit.sampleRate,
                    timeToken: tokenizer.specialTokens.timeTokenBegin,
                    specialToken: tokenizer.specialTokens.specialTokenBegin,
                    tokenizer: tokenizer
                )

                // Update seek point without moving backward
                seek = max(seek, newSeek)

                // Optionally add word timestamps
                if options.wordTimestamps,
                   let alignmentWeights = decodingResult.cache?.alignmentWeights
                {
                    let wordTimestampsStart = Date()
                    currentSegments = try segmentSeeker.addWordTimestamps(
                        segments: currentSegments ?? [],
                        alignmentWeights: alignmentWeights,
                        tokenizer: tokenizer,
                        seek: previousSeek,
                        segmentSize: segmentSize,
                        prependPunctuations: "\"'“¿([{-",
                        appendPunctuations: "\"'.。,，!！?？:：”)]}、",
                        lastSpeechTimestamp: currentSegments?.last?.end ?? 0,
                        options: options,
                        timings: timings
                    )

                    timings.decodingWordTimestamps += Date().timeIntervalSince(wordTimestampsStart)
                    timings.totalTimestampAlignmentRuns += 1

                    // Update seek point with new (more accurate) segments
                    if let lastSpeechTimestamp = currentSegments?.last?.end {
                        seek = max(seek, Int(lastSpeechTimestamp * Float(WhisperKit.sampleRate)))
                    }

                    if options.verbose {
                        Logging.debug("Word timestamps:")
                        for segment in currentSegments ?? [] {
                            for word in segment.words ?? [] {
                                Logging.debug("[\(word.start.formatted(.number.precision(.significantDigits(3)))) -> \(word.end.formatted(.number.precision(.significantDigits(3))))] prob: \(word.probability), word: \(word.word)")
                            }
                        }
                    }
                }

                guard let currentSegments = currentSegments else {
                    // No current segment found, skip to next window
                    continue
                }

                if options.verbose {
                    let lines = formatSegments(currentSegments)
                    for line in lines {
                        Logging.debug(line)
                    }
                }

                // add them to the `allSegments` list
                allSegments.append(contentsOf: currentSegments)
                let allCurrentTokens = currentSegments.flatMap { $0.tokens }
                allTokens.append(contentsOf: allCurrentTokens)

                timings.decodingWindowing += Date().timeIntervalSince(windowingStart)
                timings.totalDecodingWindows += 1

                // Reset cache and move on to the next window
                resetDecoderInputs()

                let clipProgress = min(seek, seekClipEnd) - seekClipStart
                progress.completedUnitCount = previousSeekProgress + Int64(clipProgress)
            }
        }

        func decodeWithFallback(
            encoderSegment encoderOutput: MLMultiArray,
            decodingOptions options: DecodingOptions,
            callback: TranscriptionCallback = nil
        ) async throws -> DecodingResult? {
            // Fallback `options.temperatureFallbackCount` times with increasing temperatures, starting at `options.temperature`
            let temperatures = (0...options.temperatureFallbackCount).map { FloatType(options.temperature) + FloatType($0) * FloatType(options.temperatureIncrementOnFallback) }

            Logging.debug("Decoding with tempeartures \(temperatures)")

            var decodingResult: DecodingResult?

            for (i, temp) in temperatures.enumerated() {
                Logging.info("Decoding Temperature: \(temp)")
                let decodeWithFallbackStart = Date()

<<<<<<< HEAD
                let tokenSampler = GreedyTokenSampler(temperature: temp, eotToken: tokenizer.specialTokens.endToken, decodingOptions: options)
=======
                let tokenSampler = GreedyTokenSampler(temperature: temp, eotToken: tokenizer.endToken, decodingOptions: options)
                
                var currentDecodingOptions = options
                // For a multilingual model, if language is not passed and usePrefill is false, detect language and set in options
                if modelVariant.isMultilingual, options.language == nil, !options.usePrefillPrompt {
                    let languageDecodingResult = try? await textDecoder.detectLanguage(
                        from: encoderOutput,
                        using: decoderInputs,
                        sampler: tokenSampler,
                        options: options,
                        temperature: temp
                    ).first
                    detectedLanguage = languageDecodingResult?.language
                    currentDecodingOptions.language = languageDecodingResult?.language
                }
>>>>>>> b1380527

                decodingResult = try await textDecoder.decodeText(
                    from: encoderOutput,
                    using: decoderInputs,
                    sampler: tokenSampler,
                    options: currentDecodingOptions,
                    callback: callback
                ).first

                // Update timings from the decoder main loop
                if let decodingTimings = decodingResult?.timings {
                    if timings.firstTokenTime == 0 {
                        timings.firstTokenTime = decodingTimings.firstTokenTime
                    }
                    timings.decodingPredictions += decodingTimings.decodingPredictions
                    timings.totalDecodingLoops += decodingTimings.totalDecodingLoops
                    timings.decodingNonPrediction += decodingTimings.decodingNonPrediction
                    timings.decodingFiltering += decodingTimings.decodingFiltering
                    timings.decodingSampling += decodingTimings.decodingSampling
                    timings.decodingKvCaching += decodingTimings.decodingKvCaching
                    timings.totalKVUpdateRuns += decodingTimings.totalKVUpdateRuns
                }

                // MARK: Fallback checks

                var needsFallback = false
                var fallbackReason = ""
                if let result = decodingResult {
                    if let threshold = currentDecodingOptions.compressionRatioThreshold,
                       result.compressionRatio > threshold
                    {
                        needsFallback = true // too repetitive
                        fallbackReason = "compressionRatioThreshold"
                    }

                    if let threshold = currentDecodingOptions.logProbThreshold,
                       result.avgLogProb < threshold
                    {
                        needsFallback = true // average log probablity too low (model is not confident enough)
                        fallbackReason = "logProbThreshold"
                    }

                    if let threshold = currentDecodingOptions.noSpeechThreshold,
                       result.noSpeechProb > threshold
                    {
                        needsFallback = false // silence
                    }
                }

                if !needsFallback {
                    break
                } else {
                    // Reset decoder inputs for fallback
                    fallbackCount = Double(i)
                    timings.decodingFallback += Date().timeIntervalSince(decodeWithFallbackStart)
                    timings.totalDecodingFallbacks = fallbackCount
                    resetDecoderInputs()
                    Logging.info("Fallback #\(fallbackCount + 1) (\(fallbackReason))")
                }
            }

            return decodingResult
        }

        func resetDecoderInputs() {
            // NOTE: Because we have a mask on the kvcache,
            // we can simply shift the masks without touching the data,
            // it will be overwritten by the new data without impact on the output
            decoderInputs.cacheLength[0] = NSNumber(value: prefilledCacheSize - 1)

            // Store token history and
            // Reset masks to prepare for next window
            for i in 0..<WhisperKit.maxTokenContext {
                if i <= prefilledCacheSize - 1 {
                    // Inside overlap window
                    decoderInputs.decoderKeyPaddingMask[i] = 0
                    decoderInputs.kvCacheUpdateMask[i - 1] = 0
                    decoderInputs.kvCacheUpdateMask[i] = 1
                } else {
                    // Padding
                    decoderInputs.decoderKeyPaddingMask[i] = -10000
                    decoderInputs.kvCacheUpdateMask[i] = 0
                }
            }
        }

        // MARK: Timings and logging

        let decodeLoopTime = CFAbsoluteTimeGetCurrent() - startDecodeLoopTime
        let pipelineTime = CFAbsoluteTimeGetCurrent() - timings.pipelineStart

        timings.decodingLoop = decodeLoopTime
        timings.fullPipeline = pipelineTime

        if options.verbose {
            let totalTokens = allTokens.count
            let totalLoops = timings.totalDecodingLoops
            let timeToFirstToken = timings.firstTokenTime - timings.pipelineStart
            let tokensPerSecond = timings.tokensPerSecond
            let rtf = timings.realTimeFactor

            let fullPipelineDuration = timings.fullPipeline * 1000 // Convert to milliseconds

            let audioLoadTime = formatTimeWithPercentage(timings.audioLoading, 1, fullPipelineDuration)
            let audioProcTime = formatTimeWithPercentage(timings.audioProcessing, timings.totalAudioProcessingRuns, fullPipelineDuration)
            let logmelsTime = formatTimeWithPercentage(timings.logmels, timings.totalLogmelRuns, fullPipelineDuration)
            let encodingTime = formatTimeWithPercentage(timings.encoding, timings.totalEncodingRuns, fullPipelineDuration)
            let decodingInitTime = formatTimeWithPercentage(timings.decodingInit, 1, fullPipelineDuration)
            let prefillInfo = formatTimeWithPercentage(timings.prefill, 1, fullPipelineDuration)
            let predictionsInfo = formatTimeWithPercentage(timings.decodingPredictions, totalLoops, fullPipelineDuration)
            let filteringInfo = formatTimeWithPercentage(timings.decodingFiltering, totalLoops, fullPipelineDuration)
            let samplingInfo = formatTimeWithPercentage(timings.decodingSampling, totalLoops, fullPipelineDuration)
            let kvCachingInfo = formatTimeWithPercentage(timings.decodingKvCaching, timings.totalKVUpdateRuns, fullPipelineDuration)
            let wordTimestampInfo = formatTimeWithPercentage(timings.decodingWordTimestamps, timings.totalTimestampAlignmentRuns, fullPipelineDuration)
            let nonPredTimeInfo = formatTimeWithPercentage(timings.decodingNonPrediction, totalLoops, fullPipelineDuration)
            let windowingInfo = formatTimeWithPercentage(timings.decodingWindowing - timings.decodingWordTimestamps, timings.totalDecodingWindows, fullPipelineDuration)
            let fallbackInfo = formatTimeWithPercentage(timings.decodingFallback, timings.totalDecodingFallbacks, fullPipelineDuration)
            let decodingLoopInfo = formatTimeWithPercentage(timings.decodingLoop, totalLoops, fullPipelineDuration)

            // Logging
            Logging.info("---- Transcription Timings ----")

            Logging.info("Audio Load:          \(audioLoadTime)")
            Logging.info("Audio Processing:    \(audioProcTime)")
            Logging.info("Mels:                \(logmelsTime)")
            Logging.info("Encoding:            \(encodingTime)")
            Logging.info("Matrices Init:       \(decodingInitTime)")
            Logging.info("Prefill:             \(prefillInfo)")
            Logging.info("Decoding:            \(predictionsInfo)")
            Logging.info("Non-inference:       \(nonPredTimeInfo)")
            Logging.info("- Logit Filtering:   \(filteringInfo)")
            Logging.info("- Sampling:          \(samplingInfo)")
            Logging.info("- Kv Caching:        \(kvCachingInfo)")
            Logging.info("- Word Timestamps:   \(wordTimestampInfo)")
            Logging.info("- Windowing:         \(windowingInfo)")
            Logging.info("Fallbacks:           \(fallbackInfo)")
            Logging.info("Decoding Full Loop:  \(decodingLoopInfo)")
            Logging.info("-------------------------------")

            // Summary statistics
            Logging.info("Model Load Time:     \(String(format: "%.2f", timings.modelLoading)) seconds")
            Logging.info("Inference Duration:  \(String(format: "%.2f", timings.fullPipeline)) seconds")
            Logging.info("- Decoding Loop:     \(String(format: "%.2f", decodeLoopTime)) seconds")
            Logging.info("Time to first token: \(String(format: "%.2f", timeToFirstToken)) seconds")
            Logging.info("Total Tokens:        \(totalTokens)")
            Logging.info("Tokens per Second:   \(String(format: "%.2f", tokensPerSecond)) tok/s")
            Logging.info("Real Time Factor:    \(String(format: "%.2f", rtf))")
            Logging.info("Fallbacks:           \(timings.totalDecodingFallbacks)")
        }

        for segment in allSegments {
            // Log segments
            let start = segment.start
            let end = segment.end
            let text = segment.text
            let line = "[\(formatTimestamp(start)) --> \(formatTimestamp(end))] \(text)"
            Logging.debug(line)
        }

        let wordTokens = allTokens.filter { $0 < tokenizer.specialTokens.specialTokenBegin }
        transcription = tokenizer.decode(tokens: wordTokens)

        transcription = transcription.trimmingCharacters(in: .whitespaces)

        return TranscriptionResult(text: transcription, segments: allSegments, language: detectedLanguage ?? "en", timings: timings)
    }
}<|MERGE_RESOLUTION|>--- conflicted
+++ resolved
@@ -668,10 +668,7 @@
                 Logging.info("Decoding Temperature: \(temp)")
                 let decodeWithFallbackStart = Date()
 
-<<<<<<< HEAD
                 let tokenSampler = GreedyTokenSampler(temperature: temp, eotToken: tokenizer.specialTokens.endToken, decodingOptions: options)
-=======
-                let tokenSampler = GreedyTokenSampler(temperature: temp, eotToken: tokenizer.endToken, decodingOptions: options)
                 
                 var currentDecodingOptions = options
                 // For a multilingual model, if language is not passed and usePrefill is false, detect language and set in options
@@ -686,7 +683,6 @@
                     detectedLanguage = languageDecodingResult?.language
                     currentDecodingOptions.language = languageDecodingResult?.language
                 }
->>>>>>> b1380527
 
                 decodingResult = try await textDecoder.decodeText(
                     from: encoderOutput,
