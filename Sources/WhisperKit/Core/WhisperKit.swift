--- conflicted
+++ resolved
@@ -708,37 +708,7 @@
 
                 // MARK: Fallback checks
 
-<<<<<<< HEAD
                 if let fallback = decodingResult?.fallback, fallback.needsFallback {
-=======
-                var needsFallback = false
-                var fallbackReason = ""
-                if let result = decodingResult {
-                    if let threshold = currentDecodingOptions.compressionRatioThreshold,
-                       result.compressionRatio > threshold
-                    {
-                        needsFallback = true // too repetitive
-                        fallbackReason = "compressionRatioThreshold"
-                    }
-
-                    if let threshold = currentDecodingOptions.logProbThreshold,
-                       result.avgLogProb < threshold
-                    {
-                        needsFallback = true // average log probablity too low (model is not confident enough)
-                        fallbackReason = "logProbThreshold"
-                    }
-
-                    if let threshold = currentDecodingOptions.noSpeechThreshold,
-                       result.noSpeechProb > threshold
-                    {
-                        needsFallback = false // silence
-                    }
-                }
-
-                if !needsFallback {
-                    break
-                } else {
->>>>>>> d01bca46
                     // Reset decoder inputs for fallback
                     fallbackCount = Double(i)
                     timings.decodingFallback += Date().timeIntervalSince(decodeWithFallbackStart)
