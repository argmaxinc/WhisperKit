--- conflicted
+++ resolved
@@ -1353,73 +1353,6 @@
             "castilian": "es",
             "mandarin": "zh",
         ]
-<<<<<<< HEAD
-    }
-
-    var allLanguageTokens: [Int] {
-        Array(Set(self.languages.compactMap { self.convertTokenToId("<|\($0.value)|>") }).filter { $0 > self.specialTokens.specialTokenBegin })
-    }
-}
-
-extension WhisperTokenizerWrapper: Tokenizer {
-    func tokenize(text: String) -> [String] {
-        tokenizer.tokenize(text: text)
-    }
-    
-    func encode(text: String) -> [Int] {
-        tokenizer.encode(text: text)
-    }
-    
-    func decode(tokens: [Int]) -> String {
-        tokenizer.decode(tokens: tokens)
-    }
-    
-    func convertTokenToId(_ token: String) -> Int? {
-        tokenizer.convertTokenToId(token)
-    }
-    
-    func convertIdToToken(_ id: Int) -> String? {
-        tokenizer.convertIdToToken(id)
-    }
-    
-    var bosToken: String? {
-        tokenizer.bosToken
-    }
-    
-    var bosTokenId: Int? {
-        tokenizer.bosTokenId
-    }
-    
-    var eosToken: String? {
-        tokenizer.eosToken
-    }
-    
-    var eosTokenId: Int? {
-        tokenizer.eosTokenId
-    }
-    
-    var unknownToken: String? {
-        tokenizer.unknownToken
-    }
-    
-    var unknownTokenId: Int? {
-        tokenizer.unknownTokenId
-    }
-}
-
-extension WhisperTokenizerWrapper {
-    /// Default values for each token, using base vocab
-    static var defaultWhitespaceToken: Int { 220 }
-    static var defaultSpecialTokenBegin: Int { 50257 }
-    static var defaultEndToken: Int { 50257 }
-    static var defaultStartOfPreviousToken: Int { 50361 }
-    static var defaultStartOfTranscriptToken: Int { 50258 }
-    static var defaultEnglishToken: Int { 50259 }
-    static var defaultTranscribeToken: Int { 50359 }
-    static var defaultTranslateToken: Int { 50358 }
-    static var defaultNoSpeechToken: Int { 50362 }
-    static var defaultNoTimestampsToken: Int { 50363 }
-    static var defaultTimeTokenBegin: Int { 50364 }
 }
 
 // MARK: - Constants
@@ -1438,6 +1371,4 @@
             Array(self[$0 ..< Swift.min($0 + size, count)])
         }
     }
-=======
->>>>>>> 238f1705
 }