--- conflicted
+++ resolved
@@ -395,25 +395,18 @@
     }
 }
 
-<<<<<<< HEAD
-enum WhisperError: Error, LocalizedError, Equatable {
-=======
-public enum WhisperError: Error, LocalizedError {
->>>>>>> 0e7050f8
+public enum WhisperError: Error, LocalizedError, Equatable {
     case tokenizerUnavailable(String = "Tokenizer is unavailable")
     case modelsUnavailable(String = "Models are unavailable")
     case prefillFailed(String = "Prefill failed")
     case audioProcessingFailed(String = "Audio processing failed")
     case decodingLogitsFailed(String = "Unable to decode logits from the model output")
     case segmentingFailed(String = "Creating segments failed")
-<<<<<<< HEAD
     case loadAudioFailed(String = "Load audio failed")
     case prepareDecoderInputsFailed(String = "Prepare decoder inputs failed")
     case transcriptionFailed(String = "Transcription failed")
     case decodingFailed(String = "Decoding failed")
-=======
     case microphoneUnavailable(String = "No available microphone to record or stream")
->>>>>>> 0e7050f8
 
     public var errorDescription: String? {
         switch self {
@@ -435,7 +428,6 @@
             case let .segmentingFailed(message):
                 Logging.error(message)
                 return message
-<<<<<<< HEAD
             case let .loadAudioFailed(message):
                 Logging.error(message)
                 return message
@@ -446,9 +438,9 @@
                 Logging.error(message)
                 return message
             case let .decodingFailed(message):
-=======
+                Logging.error(message)
+                return message
             case let .microphoneUnavailable(message):
->>>>>>> 0e7050f8
                 Logging.error(message)
                 return message
         }
