--- conflicted
+++ resolved
@@ -213,13 +213,10 @@
 ///   - usePrefillCache: If true, the kv cache will be prefilled based on the prefill data mlmodel.
 ///   - skipSpecialTokens: Whether to skip special tokens in the output.
 ///   - withoutTimestamps: Whether to include timestamps in the transcription result.
-<<<<<<< HEAD
 ///   - wordTimestamps: Whether to include word-level timestamps in the transcription result.
+///   - maxInitialTimestamp: Maximal initial timestamp.
 ///   - clipTimestamps: Array of timestamps (in seconds) to split the audio into segments for transcription.
 ///   - initialPromptTokens: Array of token IDs to use as the initial prompt for the decoder. These are appended to the prefill tokens.
-=======
-///   - maxInitialTimestamp: Maximal initial timestamp.
->>>>>>> 0697a5ff
 ///   - suppressBlank: If true, blank tokens will be suppressed during decoding.
 ///   - supressTokens: List of token IDs to suppress during decoding.
 ///   - compressionRatioThreshold: If the compression ratio of the transcription text is above this value, it is too repetitive and treated as failed.
