//  For licensing see accompanying LICENSE.md file.
//  Copyright © 2024 Argmax, Inc. All rights reserved.

import Accelerate
import CoreML
import Foundation
import Tokenizers

public protocol LogitsFiltering {
    func filterLogits(_ logits: MLMultiArray, withTokens tokens: [Int]) -> MLMultiArray
}

@available(macOS 13, iOS 16, watchOS 10, visionOS 1, *)
public class SuppressTokensFilter: LogitsFiltering {
    let suppressTokens: [Int]
    private let suppressTokenIndexes: [[NSNumber]]

    public init(suppressTokens: [Int]) {
        self.suppressTokens = suppressTokens
        self.suppressTokenIndexes = suppressTokens.map { [0, 0, $0 as NSNumber] }
    }

    public func filterLogits(_ logits: MLMultiArray, withTokens tokens: [Int]) -> MLMultiArray {
        logits.fill(indexes: suppressTokenIndexes, with: -FloatType.infinity)
        return logits
    }
}

@available(macOS 13, iOS 16, watchOS 10, visionOS 1, *)
public class SuppressBlankFilter: LogitsFiltering {
    let suppressBlankTokens: [Int]
    let sampleBegin: Int
    private let suppressTokenIndexes: [[NSNumber]]

    public init(suppressBlankTokens: [Int], sampleBegin: Int) {
        self.suppressBlankTokens = suppressBlankTokens
        self.sampleBegin = sampleBegin
        self.suppressTokenIndexes = suppressBlankTokens.map { [0, 0, $0 as NSNumber] }
    }

    public func filterLogits(_ logits: MLMultiArray, withTokens tokens: [Int]) -> MLMultiArray {
        guard tokens.count == sampleBegin else {
            return logits
        }
        logits.fill(indexes: suppressTokenIndexes, with: -FloatType.infinity)
        return logits
    }
}

<<<<<<< HEAD
/// Implementation based on https://github.com/openai/whisper/blob/master/whisper/decoding.py#L441
@available(macOS 14, iOS 17, watchOS 10, visionOS 1, *)
=======
@available(macOS 13, iOS 16, watchOS 10, visionOS 1, *)
>>>>>>> 9c4d8e0d
public class TimestampRulesFilter: LogitsFiltering {
    let noTimestampsToken: Int
    let timeTokenBegin: Int
    let endToken: Int
    let sampleBegin: Int
    let maxInitialTimestampIndex: Int?

    public init(
        noTimestampsToken: Int,
        timeTokenBegin: Int,
        endToken: Int,
        sampleBegin: Int,
        maxInitialTimestampIndex: Int?
    ) {
        self.noTimestampsToken = noTimestampsToken
        self.timeTokenBegin = timeTokenBegin
        self.endToken = endToken
        self.sampleBegin = 3 // FIXME: it should not be hardcoded value
        self.maxInitialTimestampIndex = maxInitialTimestampIndex
    }

    public func filterLogits(_ logits: MLMultiArray, withTokens tokens: [Int]) -> MLMultiArray {
        // suppress <|notimestamps|> which is handled by `withoutTimestamps`
        logits.fill(indexes: [[0, 0, noTimestampsToken as NSNumber]], with: -FloatType.infinity)

        if tokens.count > sampleBegin {
            // timestamps have to appear in pairs, except directly before EOT; mask logits accordingly
            let sampledTokens = tokens[sampleBegin...]
            let lastWasTimestamp = sampledTokens.count >= 1 && sampledTokens.last! >= timeTokenBegin
            let penultimateWasTimestamp = sampledTokens.count < 2 || sampledTokens.dropLast().last! >= timeTokenBegin
            if lastWasTimestamp {
                if penultimateWasTimestamp {
                    // has to be non-timestamp
                    logits.fillLastDimension(indexes: timeTokenBegin..<logits.count, with: -FloatType.infinity)
                } else {
                    // cannot be normal text tokens
                    logits.fillLastDimension(indexes: 0..<endToken, with: -FloatType.infinity)
                }
            }

            let timestamps = sampledTokens.filter { $0 >= timeTokenBegin }
            if let lastTimestamp = timestamps.last {
                // timestamps shouldn't decrease; forbid timestamp tokens smaller than the last
                // also force each segment to have a nonzero length, to prevent infinite looping
                let timestampLast =
                    if lastWasTimestamp && !penultimateWasTimestamp {
                        lastTimestamp
                    } else {
                        lastTimestamp + 1
                    }
                logits.fillLastDimension(indexes: timeTokenBegin..<timestampLast, with: -FloatType.infinity)
            }
        }

       if tokens.count == sampleBegin {
           // suppress generating non-timestamp tokens at the beginning
           logits.fillLastDimension(indexes: 0..<timeTokenBegin, with: -FloatType.infinity)
           if let maxInitialTimestampIndex {
               // apply the `maxInitialTimestamp` option
               let lastAllowed = timeTokenBegin + maxInitialTimestampIndex + 1
               logits.fillLastDimension(indexes: lastAllowed..<logits.count, with: -FloatType.infinity)
           }
       }

        // if sum of probability over timestamps is above any other token, sample timestamp
        if sumOfProbabilityOverTimestampsIsAboveAnyOtherToken(logits: logits, timeTokenBegin: timeTokenBegin) {
            logits.fillLastDimension(indexes: 0..<timeTokenBegin, with: -FloatType.infinity)
        }
        return logits
    }

    private func sumOfProbabilityOverTimestampsIsAboveAnyOtherToken(logits: MLMultiArray, timeTokenBegin: Int) -> Bool {
        let timeTokenBeginOffset = logits.linearOffset(for: [0, 0, timeTokenBegin as NSNumber])

        let logprobsInputPointer = UnsafeMutableRawBufferPointer(
            start: logits.dataPointer,
            count: logits.count * MemoryLayout<FloatType>.stride
        )

        let logprobsInputDescriptor = BNNSNDArrayDescriptor(
            data: logprobsInputPointer,
            scalarType: FloatType.self,
            shape: .vector(logits.count, stride: 1)
        )!

        let logprobs = BNNSNDArrayDescriptor.allocateUninitialized(
            scalarType: FloatType.self,
            shape: .vector(logits.count, stride: 1)
        )
        defer { logprobs.deallocate() }

        try! BNNS.applyActivation(
            activation: BNNS.ActivationFunction.logSoftmax,
            input: logprobsInputDescriptor,
            output: logprobs,
            batchSize: 1
        )

        let timeTokenCount = logits.count - timeTokenBeginOffset
        let noTimeTokenCount = timeTokenBeginOffset 
        let logSumExpInputPointer = UnsafeMutableRawBufferPointer(
            start: logprobs.data!.advanced(by: timeTokenBeginOffset * MemoryLayout<FloatType>.stride),
            count: timeTokenCount * MemoryLayout<FloatType>.stride
        )

        let logSumExpInputDescriptor = BNNSNDArrayDescriptor(
            data: logSumExpInputPointer,
            scalarType: FloatType.self,
            shape: .vector(timeTokenCount, stride: 1)
        )!

        let timestampLogProb = BNNSNDArrayDescriptor.allocateUninitialized(
            scalarType: FloatType.self,
            shape: .vector(1, stride: 1)
        )
        defer { timestampLogProb.deallocate() }

        try! BNNS.applyReduction(
            .logSumExp,
            input: logSumExpInputDescriptor,
            output: timestampLogProb,
            weights: nil
        )

        let maxTextTokenLogProbInputPointer = UnsafeMutableRawBufferPointer(
            start: logprobs.data,
            count: noTimeTokenCount * MemoryLayout<FloatType>.stride
        )

        let maxTextTokenLogProbInputDescriptor = BNNSNDArrayDescriptor(
            data: maxTextTokenLogProbInputPointer,
            scalarType: FloatType.self,
            shape: .vector(noTimeTokenCount, stride: 1)
        )!

        let maxTextTokenLogProb = BNNSNDArrayDescriptor.allocateUninitialized(
            scalarType: FloatType.self,
            shape: .vector(1, stride: 1)
        )
        defer { maxTextTokenLogProb.deallocate() }

        try! BNNS.applyReduction(
            .max,
            input: maxTextTokenLogProbInputDescriptor,
            output: maxTextTokenLogProb,
            weights: nil
        )

        let timestampLogProbValue = timestampLogProb.makeArray(of: FloatType.self)![0]
        let maxTextTokenLogProbValue = maxTextTokenLogProb.makeArray(of: FloatType.self)![0]
        return timestampLogProbValue > maxTextTokenLogProbValue
    }
}<|MERGE_RESOLUTION|>--- conflicted
+++ resolved
@@ -47,12 +47,8 @@
     }
 }
 
-<<<<<<< HEAD
 /// Implementation based on https://github.com/openai/whisper/blob/master/whisper/decoding.py#L441
-@available(macOS 14, iOS 17, watchOS 10, visionOS 1, *)
-=======
 @available(macOS 13, iOS 16, watchOS 10, visionOS 1, *)
->>>>>>> 9c4d8e0d
 public class TimestampRulesFilter: LogitsFiltering {
     let noTimestampsToken: Int
     let timeTokenBegin: Int
