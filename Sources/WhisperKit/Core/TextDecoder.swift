--- conflicted
+++ resolved
@@ -475,19 +475,12 @@
         for tokenIndex in prefilledIndex..<loopCount {
             let loopStart = Date()
 
-            let isPrefill = tokenIndex < intialPromptIndex // Prefill stops at the last token of the initial prompt
-            let isFirstToken = tokenIndex == intialPromptIndex
+            let isPrefill = tokenIndex < intialPromptIndex - 1 // Prefill stops at the last token of the initial prompt
+            let isFirstToken = tokenIndex == prefilledIndex
+          
             // Check if current index is part of the initial prompt
-<<<<<<< HEAD
             if tokenIndex <= intialPromptIndex {
                 nextToken = currentTokens[tokenIndex]
-=======
-            isPrefill = false
-            if tokenIndex < intialPromptIndex {
-                isPrefill = tokenIndex < intialPromptIndex - 1 // Prefill stops at the last token of the initial prompt
-                let prefillToken = currentTokens[tokenIndex]
-                nextToken = prefillToken
->>>>>>> 6638d4ef
                 Logging.debug("Forcing token \(nextToken) at index \(tokenIndex) from initial prompt")
             }
 
