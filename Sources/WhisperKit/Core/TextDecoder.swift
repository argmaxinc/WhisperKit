//  For licensing see accompanying LICENSE.md file.
//  Copyright © 2024 Argmax, Inc. All rights reserved.

import Accelerate
import CoreML
import Tokenizers

@available(macOS 13, iOS 16, watchOS 10, visionOS 1, *)
public protocol TextDecoding {
    var tokenizer: WhisperTokenizer? { get set }
    var prefillData: WhisperMLModel? { get set }
    var isModelMultilingual: Bool { get set }
    var supportsWordTimestamps: Bool { get }
    var logitsSize: Int? { get }
    var kvCacheEmbedDim: Int? { get }
    var kvCacheMaxSequenceLength: Int? { get }
    var windowSize: Int? { get }
    var embedSize: Int? { get }

    func prepareDecoderInputs(
        withPrompt initialPrompt: [Int]
    ) throws -> DecodingInputs

    func predictLogits(
        inputIds: MLMultiArray,
        cacheLength: MLMultiArray,
        keyCache: MLMultiArray?,
        valueCache: MLMultiArray?,
        kvCacheUpdateMask: MLMultiArray,
        encoderOutputEmbeds: MLMultiArray,
        decoderKeyPaddingMask: MLMultiArray
    ) async throws -> (logits: MLMultiArray?, cache: DecodingCache?)?

    func prefillKVCache(
        withTask task: MLMultiArray,
        andLanguage language: MLMultiArray
    ) async throws -> DecodingCache?

    func decodeText(
        from encoderOutput: MLMultiArray,
        using decoderInputs: DecodingInputs,
        sampler tokenSampler: TokenSampling,
        options decoderOptions: DecodingOptions,
        callback: ((TranscriptionProgress) -> Bool?)?
    ) async throws -> DecodingResult

    @available(*, deprecated, message: "Subject to removal in a future version. Use `decodeText(from:using:sampler:options:callback:) async throws -> DecodingResult` instead.")
    @_disfavoredOverload
    func decodeText(
        from encoderOutput: MLMultiArray,
        using decoderInputs: DecodingInputs,
        sampler tokenSampler: TokenSampling,
        options decoderOptions: DecodingOptions,
        callback: ((TranscriptionProgress) -> Bool?)?
    ) async throws -> [DecodingResult]

    func detectLanguage(
        from encoderOutput: MLMultiArray,
        using decoderInputs: DecodingInputs,
        sampler tokenSampler: TokenSampling,
        options: DecodingOptions,
        temperature: FloatType
    ) async throws -> DecodingResult

    @available(*, deprecated, message: "Subject to removal in a future version. Use `detectLanguage(from:using:sampler:options:temperature:) async throws -> DecodingResult` instead.")
    @_disfavoredOverload
    func detectLanguage(
        from encoderOutput: MLMultiArray,
        using decoderInputs: DecodingInputs,
        sampler tokenSampler: TokenSampling,
        options: DecodingOptions,
        temperature: FloatType
    ) async throws -> [DecodingResult]

    static func updateKVCache(
        keyTensor: MLMultiArray,
        keySlice: MLMultiArray,
        valueTensor: MLMultiArray,
        valueSlice: MLMultiArray,
        insertAtIndex index: Int
    )
}

@available(macOS 13, iOS 16, watchOS 10, visionOS 1, *)
public extension TextDecoding {
    @available(*, deprecated, message: "Subject to removal in a future version. Use `decodeText(from:using:sampler:options:callback:) async throws -> DecodingResult` instead.")
    func decodeText(
        from encoderOutput: MLMultiArray,
        using decoderInputs: DecodingInputs,
        sampler tokenSampler: TokenSampling,
        options decoderOptions: DecodingOptions,
        callback: ((TranscriptionProgress) -> Bool?)?
    ) async throws -> [DecodingResult] {
        let result: DecodingResult = try await decodeText(
            from: encoderOutput,
            using: decoderInputs,
            sampler: tokenSampler,
            options: decoderOptions,
            callback: callback
        )
        return [result]
    }

    @available(*, deprecated, message: "Subject to removal in a future version. Use `detectLanguage(from:using:sampler:options:temperature:) async throws -> DecodingResult` instead.")
    func detectLanguage(
        from encoderOutput: MLMultiArray,
        using decoderInputs: DecodingInputs,
        sampler tokenSampler: TokenSampling,
        options: DecodingOptions,
        temperature: FloatType
    ) async throws -> [DecodingResult] {
        let result: DecodingResult = try await detectLanguage(
            from: encoderOutput,
            using: decoderInputs,
            sampler: tokenSampler,
            options: options,
            temperature: temperature
        )
        return [result]
    }

    func prepareDecoderInputs(withPrompt initialPrompt: [Int]) throws -> DecodingInputs {
        let tokenShape = [NSNumber(value: 1), NSNumber(value: initialPrompt.count)]

        // Initialize MLMultiArray for tokens
        let tokenMultiArray = try MLMultiArray(shape: tokenShape, dataType: .int32)

        // Assign token values to the MLMultiArray
        for (index, token) in initialPrompt.enumerated() {
            tokenMultiArray[index] = NSNumber(value: token)
        }

        guard let kvCacheEmbedDim = self.kvCacheEmbedDim else {
            throw WhisperError.prepareDecoderInputsFailed("Unable to determine kvCacheEmbedDim")
        }

        guard let kvCacheMaxSequenceLength = self.kvCacheMaxSequenceLength else {
            throw WhisperError.prepareDecoderInputsFailed("Unable to determine kvCacheMaxSequenceLength")
        }

        guard let encoderOutputDim = self.windowSize else {
            throw WhisperError.prepareDecoderInputsFailed("Unable to determine encoderOutputDim")
        }

        // Initialize each MLMultiArray
        let kvCacheEmbedDimValue = NSNumber(value: kvCacheEmbedDim)
        let kvCacheMaxSequenceLengthValue = NSNumber(value: kvCacheMaxSequenceLength)
        let encoderOutputDimValue = NSNumber(value: encoderOutputDim)

        let inputIds = initMLMultiArray(shape: [1], dataType: .int32, initialValue: Int32(0))
        let cacheLength = initMLMultiArray(shape: [1], dataType: .int32, initialValue: Int32(0))
        let keyCache = initMLMultiArray(shape: [1, kvCacheEmbedDimValue, 1, kvCacheMaxSequenceLengthValue], dataType: .float16, initialValue: FloatType(0))
        let valueCache = initMLMultiArray(shape: [1, kvCacheEmbedDimValue, 1, kvCacheMaxSequenceLengthValue], dataType: .float16, initialValue: FloatType(0))
        let alignmentWeights = initMLMultiArray(shape: [kvCacheMaxSequenceLengthValue, encoderOutputDimValue], dataType: .float16, initialValue: FloatType(0))
        let kvCacheUpdateMask = initMLMultiArray(shape: [1, kvCacheMaxSequenceLengthValue], dataType: .int32, initialValue: Int32(0))
        let decoderKeyPaddingMask = initMLMultiArray(shape: [1, kvCacheMaxSequenceLengthValue], dataType: .float16, initialValue: FloatType(-10000))
        let prefillKeyCache = try! MLMultiArray(shape: [1, kvCacheEmbedDimValue, 1, kvCacheMaxSequenceLengthValue], dataType: .float16)
        let prefillValueCache = try! MLMultiArray(shape: [1, kvCacheEmbedDimValue, 1, kvCacheMaxSequenceLengthValue], dataType: .float16)
        let decoderInputs = DecodingInputs(
            initialPrompt: initialPrompt,
            inputIds: inputIds,
            cacheLength: cacheLength,
            keyCache: keyCache,
            valueCache: valueCache,
            alignmentWeights: alignmentWeights,
            kvCacheUpdateMask: kvCacheUpdateMask,
            decoderKeyPaddingMask: decoderKeyPaddingMask,
            prefillKeyCache: prefillKeyCache,
            prefillValueCache: prefillValueCache
        )
        return decoderInputs
    }

    func prefillDecoderInputs(_ decoderInputs: DecodingInputs, withOptions options: DecodingOptions?) async throws -> DecodingInputs {
        guard let tokenizer = tokenizer else {
            // Tokenizer required for prefill
            throw WhisperError.tokenizerUnavailable()
        }

        var prefilledDecoderInputs = decoderInputs

        // Setup prefill tokens based on task and language
        var prefillTokens: [Int] = [tokenizer.specialTokens.startOfTranscriptToken] // SOT

        var languageToken: Int = tokenizer.specialTokens.englishToken
        var taskToken: Int = tokenizer.specialTokens.transcribeToken

        // Multilingual models require language and task tokens
        if let options = options {
            if isModelMultilingual {
                // Set languageToken
                let languageTokenString = "<|\(options.language ?? Constants.defaultLanguageCode)|>"
                languageToken = tokenizer.convertTokenToId(languageTokenString) ?? tokenizer.specialTokens.englishToken
                prefillTokens.append(languageToken)

                // Set taskToken
                let taskTokenString = "<|\(options.task)|>"
                taskToken = tokenizer.convertTokenToId(taskTokenString) ?? tokenizer.specialTokens.transcribeToken
                prefillTokens.append(taskToken)
            }

            // withoutTimestamps true in order to disable timestamps
            let timestampsToken = options.withoutTimestamps ? tokenizer.specialTokens.noTimestampsToken : tokenizer.specialTokens.timeTokenBegin
            prefillTokens.append(timestampsToken)

            // Add prompt tokens
            if let promptTokens = options.promptTokens {
                let maxPromptLen = (Constants.maxTokenContext / 2) - 1
                let trimmedPromptTokens = Array(promptTokens.suffix(maxPromptLen))
                prefillTokens = [tokenizer.specialTokens.startOfPreviousToken] + trimmedPromptTokens + prefillTokens
            }

            // Add prefix tokens
            if let prefixTokens = options.prefixTokens {
                let trimmedPrefixTokens = Array(prefixTokens.suffix(Constants.maxTokenContext / 2))
                prefillTokens.append(contentsOf: trimmedPrefixTokens)
            }
        }

        prefilledDecoderInputs.initialPrompt = prefillTokens

        if options?.usePrefillCache ?? false,
           prefillData != nil,
           options?.promptTokens == nil // TODO: allow prefill cache to be used with prompt tokens, currently breaks if it starts at non-zero index
        {
            // Prefilling kv cache data requires non-nil task and language tokens, set defaults if not provided
            // Task tokens are remapped to 0->transcribe and 1->translate for the prefill lookup table
            let task = MLMultiArray.from([taskToken == tokenizer.specialTokens.transcribeToken ? 0 : 1])
            let lang = MLMultiArray.from([languageToken])
            guard let prefillOutput = try await self.prefillKVCache(withTask: task, andLanguage: lang) else {
                Logging.error("Unable to prefill cache")
                return prefilledDecoderInputs
            }

            // Prefill kv cache
            if let keyCache = prefillOutput.keyCache, let valueCache = prefillOutput.valueCache {
                prefilledDecoderInputs.prefillKeyCache = keyCache
                prefilledDecoderInputs.prefillValueCache = valueCache
                TextDecoder.updateKVCache(
                    keyTensor: keyCache,
                    keySlice: prefilledDecoderInputs.prefillKeyCache,
                    valueTensor: valueCache,
                    valueSlice: prefilledDecoderInputs.prefillValueCache,
                    insertAtIndex: prefillTokens.firstIndex(of: tokenizer.specialTokens.startOfTranscriptToken) ?? 0
                )
                prefilledDecoderInputs.cacheLength[0] = prefilledDecoderInputs.prefillKeyCache.shape[3]
            }
        }

        return prefilledDecoderInputs
    }

    func prefillKVCache(withTask task: MLMultiArray, andLanguage language: MLMultiArray) async throws -> DecodingCache? {
        let modelInputs = TextDecoderCachePrefillInput(
            task: task,
            language: language
        )

        guard let prefillModel = prefillData?.model else {
            return nil
        }

        try Task.checkCancellation()

        let outputFeatures = try await prefillModel.asyncPrediction(from: modelInputs, options: MLPredictionOptions())

        let output = TextDecoderCachePrefillOutput(features: outputFeatures)

        let kvCache = DecodingCache(
            keyCache: output.key_cache_prefill,
            valueCache: output.value_cache_prefill,
            alignmentWeights: nil
        )

        return kvCache
    }

    static func updateKVCache(keyTensor: MLMultiArray, keySlice: MLMultiArray,
                              valueTensor: MLMultiArray, valueSlice: MLMultiArray,
                              insertAtIndex index: Int)
    {
        let tensorShape = keyTensor.shape.map { $0.intValue }
        let sliceShape = keySlice.shape.map { $0.intValue }
        let sliceStrides = keySlice.strides.map { $0.intValue } // same for val
        let bytesPerSample = MemoryLayout<FloatType>.size

        keyTensor.withUnsafeMutableBytes { keyTensorPointer, keyTargetStrides in
            keySlice.withUnsafeBytes { keySlicePointer in
                valueTensor.withUnsafeMutableBytes { valueTensorPointer, valueTargetStrides in
                    valueSlice.withUnsafeBytes { valueSlicePointer in
                        // Assuming batch size is always 1
                        DispatchQueue.concurrentPerform(iterations: tensorShape[1]) { j in
                            // Slice size is 3 for prefill and 1 for decode loops
                            for k in 0..<sliceShape[3] {
                                // Equivalent to:
                                // `tensor[0, j, 0, k + index] = slice[0, j, 0, k + index]`
                                let keyDestIndex = j * keyTargetStrides[1] + (index + k) * keyTargetStrides[3]
                                let keyDest = keyTensorPointer.baseAddress! + keyDestIndex * bytesPerSample

                                let keySliceIndex = j * sliceStrides[1] + k * sliceStrides[3]
                                let keySlice = keySlicePointer.baseAddress! + keySliceIndex * bytesPerSample
                                memcpy(keyDest, keySlice, bytesPerSample)

                                let valDestIndex = j * valueTargetStrides[1] + (index + k) * valueTargetStrides[3]
                                let valDest = valueTensorPointer.baseAddress! + valDestIndex * bytesPerSample

                                let valSliceIndex = j * sliceStrides[1] + k * sliceStrides[3]
                                let valSlice = valueSlicePointer.baseAddress! + valSliceIndex * bytesPerSample
                                memcpy(valDest, valSlice, bytesPerSample)
                            }
                        }
                    }
                }
            }
        }
    }

    func debugCaches(decoderInputs: DecodingInputs, tokenIndex: Int, prefillSize: Int) {
        Logging.debug("--------------- DECODER INPUTS DEBUG ---------------")
        Logging.debug(
            String(
                format: "Cache Length: %2.0f Input Token: %4.0f",
                decoderInputs.cacheLength[0].floatValue,
                decoderInputs.inputIds[0].floatValue
            )
        )
        Logging.debug("Key Cache | Val Cache | Align Cache | Update Mask | Decoder Mask | Position")

        for i in 0..<min(prefillSize + 4, Constants.maxTokenContext) {
            let formattedString = String(
                format: "%9.6f | %9.6f | %9.6f | %11.0f | %12.0f | %d",
                decoderInputs.keyCache?[i].floatValue ?? 0.0,
                decoderInputs.valueCache?[i].floatValue ?? 0.0,
                decoderInputs.alignmentWeights[i * 1500].floatValue,
                decoderInputs.kvCacheUpdateMask[i].floatValue,
                decoderInputs.decoderKeyPaddingMask[i].floatValue,
                i
            )
            Logging.debug(formattedString)
        }
    }
<<<<<<< HEAD
=======
}

public class TextDecoderContextPrefill: WhisperMLModel {
    public var model: MLModel?
}

@available(macOS 13, iOS 16, watchOS 10, visionOS 1, *)
open class TextDecoder: TextDecoding, WhisperMLModel {
    public var model: MLModel?
    public var tokenizer: WhisperTokenizer?
    public var prefillData: WhisperMLModel?
    public var isModelMultilingual: Bool = false
    public var shouldEarlyStop = [UUID: Bool]()
    private var languageLogitsFilter: LanguageLogitsFilter?

    public var supportsWordTimestamps: Bool {
        return getModelOutputDimention(model, named: "alignment_heads_weights", position: 0) != nil
    }

    public var logitsSize: Int? {
        return getModelOutputDimention(model, named: "logits", position: 2)
    }

    public var kvCacheEmbedDim: Int? {
        return getModelInputDimention(model, named: "key_cache", position: 1)
    }

    public var kvCacheMaxSequenceLength: Int? {
        return getModelInputDimention(model, named: "key_cache", position: 3)
    }

    public var windowSize: Int? {
        return getModelInputDimention(model, named: "encoder_output_embeds", position: 3)
    }
>>>>>>> fc6bfeb1

    static func detectLanguage(
        textDecoder: any TextDecoding,
        languageLogitsFilter: any LogitsFiltering,
        from encoderOutput: MLMultiArray,
        using decoderInputs: DecodingInputs,
        sampler tokenSampler: TokenSampling,
        options: DecodingOptions,
        temperature: FloatType
    ) async throws -> DecodingResult {
        // Predict logits for 1 iteration with sot
        // 1. LanguageLogitsFilter for only language tokens
        // 2. GreedyTokenSampler for most likely language
        guard let tokenizer = textDecoder.tokenizer else {
            // Tokenizer required for decoding
            throw WhisperError.tokenizerUnavailable()
        }

        var timings = TranscriptionTimings()
        let prefilledIndex = 0
        let currentTokens: [Int] = [tokenizer.specialTokens.startOfTranscriptToken]
        var logProbs: [Float] = Array(repeating: 0, count: prefilledIndex + 1)

        let tokenIndex = 0
        let prefillToken = currentTokens[tokenIndex]
        var nextToken = prefillToken

        // Set the current token as model input
        decoderInputs.inputIds[0] = NSNumber(value: nextToken)
        decoderInputs.cacheLength[0] = NSNumber(value: tokenIndex)

        // MARK: Decoding Inference

        // Predict next token
        let inferenceTime = Date()

        Logging.debug("Detecting language...")
        let predictedLogits = try await textDecoder.predictLogits(
            inputIds: decoderInputs.inputIds,
            cacheLength: decoderInputs.cacheLength,
            keyCache: decoderInputs.keyCache,
            valueCache: decoderInputs.valueCache,
            kvCacheUpdateMask: decoderInputs.kvCacheUpdateMask,
            encoderOutputEmbeds: encoderOutput,
            decoderKeyPaddingMask: decoderInputs.decoderKeyPaddingMask
        )

        guard let decoderOutput = predictedLogits else {
            Logging.error("Unable to decode logits")
            throw WhisperError.decodingLogitsFailed()
        }

        let decodingInferenceTime = Date().timeIntervalSince(inferenceTime)
        timings.decodingPredictions += decodingInferenceTime

        // MARK: Non-inference

        // Update predicted token as current
        let logits = languageLogitsFilter.filterLogits(decoderOutput.logits!, withTokens: currentTokens)

        // MARK: Sampling

        let samplingStartTime = Date()

        let sampleResult = tokenSampler.update(tokens: currentTokens, logits: logits, logProbs: logProbs)

        nextToken = sampleResult.tokens.last!
        logProbs = sampleResult.logProbs

        let samplingTime = Date().timeIntervalSince(samplingStartTime)
        timings.decodingSampling += samplingTime

        var languageProbs = [String: Float]()
        for (tokenIndex, token) in sampleResult.tokens.enumerated() {
            if tokenizer.allLanguageTokens.contains(token) {
                let language = tokenizer.decode(tokens: [token]).trimmingSpecialTokenCharacters()
                languageProbs[language] = sampleResult.logProbs[tokenIndex]
            }
        }

        let sampledLanguage = tokenizer.decode(tokens: [nextToken]).trimmingSpecialTokenCharacters()
        let detectedLanguage: String
        if Constants.languageCodes.contains(sampledLanguage) {
            detectedLanguage = sampledLanguage
            Logging.debug("Detected language: \(sampledLanguage)")
        } else {
            detectedLanguage = Constants.defaultLanguageCode
            Logging.error("Detected language \(sampledLanguage) is not supported, defaulting to \(Constants.defaultLanguageCode)")
        }
        return DecodingResult(
            language: detectedLanguage,
            languageProbs: languageProbs,
            tokens: [],
            tokenLogProbs: [],
            text: "",
            avgLogProb: 0.0,
            noSpeechProb: 0.0,
            temperature: 0.0,
            compressionRatio: 0.0,
            cache: nil,
            timings: timings,
            fallback: nil
        )
    }
}

public class TextDecoderContextPrefill: WhisperMLModel {
    public var model: MLModel?
}

@available(macOS 13, iOS 16, watchOS 10, visionOS 1, *)
open class TextDecoder: TextDecoding, WhisperMLModel {
    public var model: MLModel?
    public var tokenizer: WhisperTokenizer?
    public var prefillData: WhisperMLModel?
    public var isModelMultilingual: Bool = false
    public var shouldEarlyStop: Bool = false
    private var languageLogitsFilter: LanguageLogitsFilter?

    public var supportsWordTimestamps: Bool {
        return getModelOutputDimention(model, named: "alignment_heads_weights", position: 0) != nil
    }

    public var logitsSize: Int? {
        return getModelOutputDimention(model, named: "logits", position: 2)
    }

    public var kvCacheEmbedDim: Int? {
        return getModelInputDimention(model, named: "key_cache", position: 1)
    }

    public var kvCacheMaxSequenceLength: Int? {
        return getModelInputDimention(model, named: "key_cache", position: 3)
    }

    public var windowSize: Int? {
        return getModelInputDimention(model, named: "encoder_output_embeds", position: 3)
    }

    public var embedSize: Int? {
        return getModelInputDimention(model, named: "encoder_output_embeds", position: 1)
    }

    /// Override default so we an unload the prefill data as well
    public func unloadModel() {
        model = nil
        prefillData = nil
        languageLogitsFilter = nil
    }

    public func predictLogits(
        inputIds: MLMultiArray,
        cacheLength: MLMultiArray,
        keyCache: MLMultiArray?,
        valueCache: MLMultiArray?,
        kvCacheUpdateMask: MLMultiArray,
        encoderOutputEmbeds: MLMultiArray,
        decoderKeyPaddingMask: MLMultiArray
    ) async throws -> (logits: MLMultiArray?, cache: DecodingCache?)? {
        guard let model, let keyCache, let valueCache else {
            return nil
        }
        let modelInputs = TextDecoderInput(
            input_ids: inputIds,
            cache_length: cacheLength,
            key_cache: keyCache,
            value_cache: valueCache,
            kv_cache_update_mask: kvCacheUpdateMask,
            encoder_output_embeds: encoderOutputEmbeds,
            decoder_key_padding_mask: decoderKeyPaddingMask
        )

        try Task.checkCancellation()

        let outputFeatures = try await model.asyncPrediction(from: modelInputs, options: MLPredictionOptions())

        let output = TextDecoderOutput(features: outputFeatures)

        let logits = output.logits
        let cache = DecodingCache(
            keyCache: output.key_cache_updates,
            valueCache: output.value_cache_updates,
            alignmentWeights: output.alignment_heads_weights
        )

        return (logits, cache)
    }

    public func detectLanguage(
        from encoderOutput: MLMultiArray,
        using decoderInputs: DecodingInputs,
        sampler tokenSampler: TokenSampling,
        options: DecodingOptions,
        temperature: FloatType
    ) async throws -> DecodingResult {
        guard let tokenizer else {
            throw WhisperError.tokenizerUnavailable()
        }
        guard let logitsSize else {
            throw WhisperError.modelsUnavailable("Failed to read logits size from model")
        }
        let languageLogitsFilter = self.languageLogitsFilter ?? LanguageLogitsFilter(
            allLanguageTokens: tokenizer.allLanguageTokens,
            logitsDim: logitsSize,
            sampleBegin: 0
        )
        self.languageLogitsFilter = languageLogitsFilter
        return try await TextDecoder.detectLanguage(
            textDecoder: self,
            languageLogitsFilter: languageLogitsFilter,
            from: encoderOutput,
            using: decoderInputs,
            sampler: tokenSampler,
            options: options,
            temperature: temperature
        )
    }

    public func decodeText(
        from encoderOutput: MLMultiArray,
        using decoderInputs: DecodingInputs,
        sampler tokenSampler: TokenSampling,
        options: DecodingOptions,
        callback: TranscriptionCallback = nil
    ) async throws -> DecodingResult {
        guard let tokenizer else {
            // Tokenizer required for decoding
            throw WhisperError.tokenizerUnavailable()
        }

        // Single loop variables
        var timings = TranscriptionTimings()
        let prefilledIndex = decoderInputs.cacheLength[0].intValue
        let intialPromptIndex = decoderInputs.initialPrompt.count
        var currentTokens: [Int] = decoderInputs.initialPrompt
        var nextToken: Int = decoderInputs.initialPrompt.last!
        var logProbs: [Float] = Array(repeating: 0, count: currentTokens.count)

        // Logits filters
        var logitsFilters: [any LogitsFiltering] = []
        if options.suppressBlank {
            logitsFilters.append(
                SuppressBlankFilter(
                    specialTokens: tokenizer.specialTokens,
                    sampleBegin: prefilledIndex
                )
            )
        }

        if !options.supressTokens.isEmpty {
            logitsFilters.append(SuppressTokensFilter(suppressTokens: options.supressTokens))
        }

        if !options.withoutTimestamps {
            let maxInitialTimestampIndex: Int? =
                if let maxInitialTimestamp = options.maxInitialTimestamp {
                    Int(maxInitialTimestamp / WhisperKit.secondsPerTimeToken)
                } else {
                    nil
                }
            logitsFilters.append(
                TimestampRulesFilter(
                    specialTokens: tokenizer.specialTokens,
                    sampleBegin: intialPromptIndex,
                    maxInitialTimestampIndex: maxInitialTimestampIndex,
                    isModelMultilingual: isModelMultilingual
                )
            )
        }

        // MARK: Main loop

        let loopCount = min(options.sampleLength, Constants.maxTokenContext - 1)
        Logging.debug("Running main loop for a maximum of \(loopCount) iterations, starting at index \(prefilledIndex)")
        var hasAlignment = false
        var isFirstTokenLogProbTooLow = false
        let windowUUID = UUID()
        shouldEarlyStop[windowUUID] = false
        for tokenIndex in prefilledIndex..<loopCount {
            let loopStart = Date()

            let isPrefill = tokenIndex < intialPromptIndex - 1 // Prefill stops at the last token of the initial prompt
            let isFirstToken = tokenIndex == prefilledIndex

            // Check if current index is part of the initial prompt
            if tokenIndex < intialPromptIndex {
                nextToken = currentTokens[tokenIndex]
                Logging.debug("Forcing prompt tokenIndex: \(tokenIndex), token: \(nextToken), text: \(tokenizer.decode(tokens: [nextToken]))")
            }

            // Set the current token as model input
            decoderInputs.inputIds[0] = NSNumber(value: nextToken)
            decoderInputs.cacheLength[0] = NSNumber(value: tokenIndex)

            if tokenIndex <= prefilledIndex + 3 {
                debugCaches(decoderInputs: decoderInputs, tokenIndex: tokenIndex, prefillSize: prefilledIndex)
            }

            // MARK: Decoding Inference

            // Predict next token
            let inferenceTime = Date()

            let predictedLogits = try await self.predictLogits(
                inputIds: decoderInputs.inputIds,
                cacheLength: decoderInputs.cacheLength,
                keyCache: decoderInputs.keyCache,
                valueCache: decoderInputs.valueCache,
                kvCacheUpdateMask: decoderInputs.kvCacheUpdateMask,
                encoderOutputEmbeds: encoderOutput,
                decoderKeyPaddingMask: decoderInputs.decoderKeyPaddingMask
            )

            guard let decoderOutput = predictedLogits else {
                throw WhisperError.decodingLogitsFailed("Unable to decode logits")
            }

            let decodingInferenceTime = Date().timeIntervalSince(inferenceTime)
            timings.decodingPredictions += decodingInferenceTime

            // MARK: Non-inference

            let nonInferenceStartTime = Date()

            // Update predicted token as current
            var logits = decoderOutput.logits!
            for filter in logitsFilters {
                logits = filter.filterLogits(logits, withTokens: currentTokens)
            }

            let filteringTime = Date().timeIntervalSince(nonInferenceStartTime)
            timings.decodingFiltering += filteringTime

            // MARK: Sampling

            let samplingStartTime = Date()

            let sampleResult = tokenSampler.update(tokens: currentTokens, logits: logits, logProbs: logProbs)

            nextToken = sampleResult.tokens.last!
            let nextTokenLogProb = sampleResult.logProbs.last!

            Logging.debug("Predicted next tokenIndex: \(tokenIndex + 1), token: \(nextToken), text: \(tokenizer.decode(tokens: [nextToken]))")

            let samplingTime = Date().timeIntervalSince(samplingStartTime)
            timings.decodingSampling += samplingTime

            isFirstTokenLogProbTooLow =
                if isFirstToken, let firstTokenLogProbThreshold = options.firstTokenLogProbThreshold, nextTokenLogProb < firstTokenLogProbThreshold {
                    true
                } else {
                    false
                }
            let isSegmentCompleted =
                sampleResult.completed ||
                currentTokens.count >= Constants.maxTokenContext - 1 ||
                isFirstTokenLogProbTooLow

            if isSegmentCompleted {
                // Completed segment, stop the loop
                timings.decodingNonPrediction += Date().timeIntervalSince(nonInferenceStartTime)
                timings.decodingLoop += Date().timeIntervalSince(loopStart)
                timings.totalDecodingLoops += 1
                break
            } else {
                // MARK: KV Caching

                if !isPrefill {
                    // Found the next token, store it
                    currentTokens.append(nextToken)
                    logProbs.append(nextTokenLogProb)
                }

                // Update KV cache for this token
                guard let decoderCache = decoderOutput.cache,
                      let newKeyCache = decoderCache.keyCache,
                      let newValueCache = decoderCache.valueCache
                else {
                    fatalError("Invalid model output")
                }

                // tensor: [1, kvCacheEmbedDim, 1, kvCacheMaxSequenceLength], slice: [1, kvCacheEmbedDim, 1, 1]
                if let keyCache = decoderInputs.keyCache, let valueCache = decoderInputs.valueCache {
                    let kvStartTime = Date()
                    TextDecoder.updateKVCache(
                        keyTensor: keyCache,
                        keySlice: newKeyCache,
                        valueTensor: valueCache,
                        valueSlice: newValueCache,
                        insertAtIndex: tokenIndex
                    )
                    let kvTime = Date().timeIntervalSince(kvStartTime)
                    timings.decodingKvCaching += kvTime
                    timings.totalKVUpdateRuns += 1
                }

                decoderInputs.decoderKeyPaddingMask[tokenIndex + 1] = 0
                decoderInputs.kvCacheUpdateMask[tokenIndex] = 0
                decoderInputs.kvCacheUpdateMask[tokenIndex + 1] = 1

                // Update alignment weights for token if present
                if let newAlignmentWeights = decoderOutput.cache?.alignmentWeights {
                    hasAlignment = true
                    for column in 0..<decoderInputs.alignmentWeights.shape[1].intValue {
                        let alignmentWeightIndex = [tokenIndex + 1, column] as [NSNumber] // +1 to account for SOT
                        let weightValue = newAlignmentWeights[[0, column] as [NSNumber]].doubleValue
                        decoderInputs.alignmentWeights[alignmentWeightIndex] = NSNumber(value: weightValue)
                    }
                }

                // Prepare results
                let wordTokens = currentTokens.filter { $0 < tokenizer.specialTokens.specialTokenBegin }
                let slicedTextTokens = options.skipSpecialTokens ? wordTokens : currentTokens
                let currentTranscript = tokenizer.decode(tokens: slicedTextTokens)
                let averageLogProb = logProbs.reduce(0, +) / Float(logProbs.count)
                let compressionRatio = compressionRatio(of: currentTokens)

                let result = TranscriptionProgress(
                    timings: timings,
                    text: currentTranscript,
                    tokens: currentTokens,
                    temperature: nil,
                    avgLogprob: averageLogProb,
                    compressionRatio: compressionRatio
                )

                // Call the callback if it is provided on a background thread to avoid blocking the decoding loop
                if let callback = callback {
                    DispatchQueue.global().async { [weak self] in
                        guard let self = self else { return }
                        let shouldContinue = callback(result)
                        if let shouldContinue = shouldContinue, !shouldContinue, !isPrefill {
                            Logging.debug("Early stopping")
                            self.shouldEarlyStop[windowUUID] = true
                        }
                    }
                }
            }

            timings.decodingNonPrediction += Date().timeIntervalSince(nonInferenceStartTime)
            timings.decodingLoop += Date().timeIntervalSince(loopStart)
            timings.totalDecodingLoops += 1

            if tokenIndex == prefilledIndex {
                Logging.debug("Found first token at: \(Date())")
                timings.firstTokenTime = CFAbsoluteTimeGetCurrent()
            }

            // Check if early stopping is triggered
            if let shouldStop = shouldEarlyStop[windowUUID], shouldStop {
                break
            }
        }
        
        // Cleanup the early stop flag after loop completion
        shouldEarlyStop.removeValue(forKey: windowUUID)

        let cache = DecodingCache(
            keyCache: decoderInputs.keyCache,
            valueCache: decoderInputs.valueCache,
            alignmentWeights: hasAlignment ? decoderInputs.alignmentWeights : nil
        )

        // NOTE:
        // While `currentTokens` and `logProbs` are usually the same length
        // `currentTokens` does not always contain an end of text token at the end (it is added by this finalize function),
        let finalSamplingResult = tokenSampler.finalize(tokens: currentTokens, logProbs: logProbs)
        let segmentTokens = finalSamplingResult.tokens
        let segmentLogProbs = finalSamplingResult.logProbs

        let startIndex = segmentTokens.firstIndex(of: tokenizer.specialTokens.startOfTranscriptToken) ?? 0
        let endIndex = segmentTokens.firstIndex(of: tokenizer.specialTokens.endToken) ?? segmentTokens.count
        let filteredTokens = Array(segmentTokens[startIndex...endIndex])
        let filteredLogProbs = Array(segmentLogProbs[startIndex...endIndex])

        let sumLogProbs = filteredLogProbs.reduce(0, +)
        let avgLogProbs = sumLogProbs / Float(filteredLogProbs.count)

        var tokenProbs = [[Int: Float]]()
        for (index, token) in filteredTokens.enumerated() {
            tokenProbs.append([token: filteredLogProbs[index]])
        }

        let wordTokens = filteredTokens.filter { $0 < tokenizer.specialTokens.specialTokenBegin }
        let compressionRatio = compressionRatio(of: wordTokens)

        var temperature = options.temperature
        if let sampler = tokenSampler as? GreedyTokenSampler {
            // Convert Float16 temperature to Float with 3 decimal places
            temperature = Float(sampler.temperature).rounded(3)
        }

        let noSpeechProb: Float = 0 // TODO: implement no speech prob

        // If language is still nil here, check language can be inferred from tokens
        var language = options.language ?? Constants.defaultLanguageCode
        var languageProbs = [String: Float]()
        if options.language == nil {
            // Find the first token that is a recognized language token
            if let predictedLanguageIndex = filteredTokens.firstIndex(where: { tokenizer.allLanguageTokens.contains($0) }),
               predictedLanguageIndex < tokenProbs.count
            {
                let predictedLanguageToken = filteredTokens[predictedLanguageIndex]
                // Decode the predicted language token to get the language
                language = tokenizer.decode(tokens: [predictedLanguageToken]).trimmingSpecialTokenCharacters()

                // Fetch the corresponding probability for the predicted language
                let probsDict = tokenProbs[predictedLanguageIndex]
                languageProbs[language] = probsDict[predictedLanguageToken] ?? 0.0
            } else {
                // Set default values if no language token is found
                languageProbs[language] = 0.0
            }
        } else {
            // If language is provided, set the logprob to 0.0
            languageProbs[language] = 0.0
        }

        let transcript = tokenizer.decode(tokens: filteredTokens)

        Logging.debug("Completed window: \(transcript)")

        let decodingFallback = DecodingFallback(
            options: options,
            isFirstTokenLogProbTooLow: isFirstTokenLogProbTooLow,
            noSpeechProb: noSpeechProb,
            compressionRatio: compressionRatio,
            avgLogProb: avgLogProbs
        )

        let decodingResult = DecodingResult(
            language: language,
            languageProbs: languageProbs,
            tokens: filteredTokens,
            tokenLogProbs: tokenProbs,
            text: transcript,
            avgLogProb: avgLogProbs,
            noSpeechProb: noSpeechProb,
            temperature: temperature,
            compressionRatio: compressionRatio,
            cache: cache,
            timings: timings,
            fallback: decodingFallback
        )
        return decodingResult
    }
}<|MERGE_RESOLUTION|>--- conflicted
+++ resolved
@@ -339,43 +339,6 @@
             Logging.debug(formattedString)
         }
     }
-<<<<<<< HEAD
-=======
-}
-
-public class TextDecoderContextPrefill: WhisperMLModel {
-    public var model: MLModel?
-}
-
-@available(macOS 13, iOS 16, watchOS 10, visionOS 1, *)
-open class TextDecoder: TextDecoding, WhisperMLModel {
-    public var model: MLModel?
-    public var tokenizer: WhisperTokenizer?
-    public var prefillData: WhisperMLModel?
-    public var isModelMultilingual: Bool = false
-    public var shouldEarlyStop = [UUID: Bool]()
-    private var languageLogitsFilter: LanguageLogitsFilter?
-
-    public var supportsWordTimestamps: Bool {
-        return getModelOutputDimention(model, named: "alignment_heads_weights", position: 0) != nil
-    }
-
-    public var logitsSize: Int? {
-        return getModelOutputDimention(model, named: "logits", position: 2)
-    }
-
-    public var kvCacheEmbedDim: Int? {
-        return getModelInputDimention(model, named: "key_cache", position: 1)
-    }
-
-    public var kvCacheMaxSequenceLength: Int? {
-        return getModelInputDimention(model, named: "key_cache", position: 3)
-    }
-
-    public var windowSize: Int? {
-        return getModelInputDimention(model, named: "encoder_output_embeds", position: 3)
-    }
->>>>>>> fc6bfeb1
 
     static func detectLanguage(
         textDecoder: any TextDecoding,
@@ -488,11 +451,11 @@
 
 @available(macOS 13, iOS 16, watchOS 10, visionOS 1, *)
 open class TextDecoder: TextDecoding, WhisperMLModel {
-    public var model: MLModel?
+     public var model: MLModel?
     public var tokenizer: WhisperTokenizer?
     public var prefillData: WhisperMLModel?
     public var isModelMultilingual: Bool = false
-    public var shouldEarlyStop: Bool = false
+    public var shouldEarlyStop = [UUID: Bool]()
     private var languageLogitsFilter: LanguageLogitsFilter?
 
     public var supportsWordTimestamps: Bool {
@@ -529,15 +492,12 @@
     public func predictLogits(
         inputIds: MLMultiArray,
         cacheLength: MLMultiArray,
-        keyCache: MLMultiArray?,
-        valueCache: MLMultiArray?,
+        keyCache: MLMultiArray,
+        valueCache: MLMultiArray,
         kvCacheUpdateMask: MLMultiArray,
         encoderOutputEmbeds: MLMultiArray,
         decoderKeyPaddingMask: MLMultiArray
     ) async throws -> (logits: MLMultiArray?, cache: DecodingCache?)? {
-        guard let model, let keyCache, let valueCache else {
-            return nil
-        }
         let modelInputs = TextDecoderInput(
             input_ids: inputIds,
             cache_length: cacheLength,
@@ -547,6 +507,10 @@
             encoder_output_embeds: encoderOutputEmbeds,
             decoder_key_padding_mask: decoderKeyPaddingMask
         )
+
+        guard let model = model else {
+            return nil
+        }
 
         try Task.checkCancellation()
 
