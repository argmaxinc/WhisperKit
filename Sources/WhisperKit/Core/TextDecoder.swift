--- conflicted
+++ resolved
@@ -113,11 +113,7 @@
         return decoderInputs
     }
 
-<<<<<<< HEAD
-    func prefillDecoderInputs(_ decoderInputs: DecodingInputs, withOptions options: DecodingOptions, multilingual: Bool) async throws -> DecodingInputs {
-=======
     func prefillDecoderInputs(_ decoderInputs: DecodingInputs, withOptions options: DecodingOptions?) async throws -> DecodingInputs {
->>>>>>> 37e07b52
         guard let tokenizer = tokenizer else {
             // Tokenizer required for prefill
             throw WhisperError.tokenizerUnavailable()
@@ -128,40 +124,32 @@
         // Setup prefill tokens based on task and language
         var prefillTokens: [Int] = [tokenizer.specialTokens.startOfTranscriptToken] // SOT
 
-<<<<<<< HEAD
-        var languageToken: Int = tokenizer.englishToken
-        var taskToken: Int = tokenizer.transcribeToken
-        if multilingual // Multilingual models require language and task tokens
-        {
-=======
         var languageToken: Int = tokenizer.specialTokens.englishToken
         var taskToken: Int = tokenizer.specialTokens.transcribeToken
 
         // Multilingual models require language and task tokens
-        if let options = options, isModelMultilingual {
->>>>>>> 37e07b52
-            // Set languageToken
-            let languageTokenString = "<|\(options.language ?? "en")|>"
-            languageToken = tokenizer.convertTokenToId(languageTokenString) ?? tokenizer.specialTokens.englishToken
-            prefillTokens.append(languageToken)
-
-            // Set taskToken
-            let taskTokenString = "<|\(options.task)|>"
-            taskToken = tokenizer.convertTokenToId(taskTokenString) ?? tokenizer.specialTokens.transcribeToken
-            prefillTokens.append(taskToken)
-        }
-
-<<<<<<< HEAD
-        let timestampsToken = options.withoutTimestamps ? tokenizer.noTimestampsToken : tokenizer.timeTokenBegin // withoutTimestamps must be non-nil and true in order to disable it
-=======
-        let timestampsToken = options?.withoutTimestamps ?? false ? tokenizer.specialTokens.noTimestampsToken : tokenizer.specialTokens.timeTokenBegin // withoutTimestamps must be non-nil and true in order to disable it
->>>>>>> 37e07b52
-        prefillTokens.append(timestampsToken)
-        prefillTokens.append(contentsOf: options.initialPromptTokens)
+        if let options = options {
+            if isModelMultilingual {
+                // Set languageToken
+                let languageTokenString = "<|\(options.language ?? "en")|>"
+                languageToken = tokenizer.convertTokenToId(languageTokenString) ?? tokenizer.specialTokens.englishToken
+                prefillTokens.append(languageToken)
+
+                // Set taskToken
+                let taskTokenString = "<|\(options.task)|>"
+                taskToken = tokenizer.convertTokenToId(taskTokenString) ?? tokenizer.specialTokens.transcribeToken
+                prefillTokens.append(taskToken)
+            }
+
+            // withoutTimestamps true in order to disable timestamps
+            let timestampsToken = options.withoutTimestamps ? tokenizer.specialTokens.noTimestampsToken : tokenizer.specialTokens.timeTokenBegin
+            prefillTokens.append(timestampsToken)
+            prefillTokens.append(contentsOf: options.initialPromptTokens)
+        }
 
         prefilledDecoderInputs.initialPrompt = prefillTokens
 
-        if options.usePrefillCache,
+        if options?.usePrefillCache ?? false,
            prefillData != nil
         {
             // Prefilling kv cache data requires non-nil task and language tokens, set defaults if not provided
@@ -550,19 +538,12 @@
             let sampleResult = tokenSampler.update(tokens: currentTokens, logits: logits, logProbs: logProbs)
 
             nextToken = sampleResult.tokens.last!
-<<<<<<< HEAD
-            let logProb = sampleResult.logProbs.last!
-=======
             let nextTokenLogProb = sampleResult.logProbs.last!
             logProbs = sampleResult.logProbs
->>>>>>> 37e07b52
 
             let samplingTime = Date().timeIntervalSince(samplingStartTime)
             timings.decodingSampling += samplingTime
 
-<<<<<<< HEAD
-            if sampleResult.completed || currentTokens.count >= WhisperKit.maxTokenContext - 1  {
-=======
             isFirstTokenLogProbTooLow =
                 if isFirstToken, let firstTokenLogProbThreshold = options.firstTokenLogProbThreshold, nextTokenLogProb < firstTokenLogProbThreshold {
                     true
@@ -571,11 +552,10 @@
                 }
             let isSegmentCompleted = 
                 sampleResult.completed ||
-                currentTokens.count >= WhisperKit.maxTokenContext ||
+                currentTokens.count >= WhisperKit.maxTokenContext - 1 ||
                 isFirstTokenLogProbTooLow
 
             if isSegmentCompleted {
->>>>>>> 37e07b52
                 // Completed segment, stop the loop
                 break
             } else {
@@ -584,7 +564,7 @@
                 if !isPrefill {
                     // Found the next token, store it
                     currentTokens.append(nextToken)
-                    logProbs.append(logProb)
+                    logProbs.append(nextTokenLogProb)
                 }
 
                 // Update KV cache for this token
