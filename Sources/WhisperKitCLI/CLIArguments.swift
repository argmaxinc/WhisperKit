//  For licensing see accompanying LICENSE.md file.
//  Copyright © 2024 Argmax, Inc. All rights reserved.

import ArgumentParser

struct CLIArguments: ParsableArguments {
    @Option(help: "Path to audio file")
    var audioPath: String = "Tests/WhisperKitTests/Resources/jfk.wav"

    @Option(help: "Path of model files")
    var modelPath: String?

    @Option(help: "Model to download if no modelPath is provided")
    var model: String?

<<<<<<< HEAD
    @Option(help: "Text to add in front of the model name to specify between different types of the same variant (values: \"openai_whisper-\", \"distil-whisper_distil-\")")
    var modelPrefix: String = "openai_whisper-"
=======
    @Option(help: "Text to add in front of the model name to specify between different types of the same variant (values: \"openai\", \"distil\")")
    var modelPrefix: String = "openai"
>>>>>>> 0f19f7ed

    @Option(help: "Path to save the downloaded model")
    var downloadModelPath: String?

    @Option(help: "Path to save the downloaded tokenizer files")
    var downloadTokenizerPath: String?

    @Option(help: "Compute units for audio encoder model with {all,cpuOnly,cpuAndGPU,cpuAndNeuralEngine,random}")
    var audioEncoderComputeUnits: ComputeUnits = .cpuAndNeuralEngine

    @Option(help: "Compute units for text decoder model with {all,cpuOnly,cpuAndGPU,cpuAndNeuralEngine,random}")
    var textDecoderComputeUnits: ComputeUnits = .cpuAndNeuralEngine

    @Flag(help: "Verbose mode")
    var verbose: Bool = false

    @Option(help: "Task to perform (transcribe or translate)")
    var task: String = "transcribe"

    @Option(help: "Language spoken in the audio")
    var language: String?

    @Option(help: "Temperature to use for sampling")
    var temperature: Float = 0

    @Option(help: "Temperature to increase on fallbacks during decoding")
    var temperatureIncrementOnFallback: Float = 0.2

    @Option(help: "Number of times to increase temperature when falling back during decoding")
    var temperatureFallbackCount: Int = 5

    @Option(help: "Number of candidates when sampling with non-zero temperature")
    var bestOf: Int = 5

    @Flag(help: "Force initial prompt tokens based on language, task, and timestamp options")
    var usePrefillPrompt: Bool = false

    @Flag(help: "Use decoder prefill data for faster initial decoding")
    var usePrefillCache: Bool = false

    @Flag(help: "Skip special tokens in the output")
    var skipSpecialTokens: Bool = false

    @Flag(help: "Force no timestamps when decoding")
    var withoutTimestamps: Bool = false

    @Flag(help: "Add timestamps for each word in the output")
    var wordTimestamps: Bool = false

    @Argument(help: "Supress given tokens in the output")
    var supressTokens: [Int] = []

    @Option(help: "Gzip compression ratio threshold for decoding failure")
    var compressionRatioThreshold: Float?

    @Option(help: "Average log probability threshold for decoding failure")
    var logprobThreshold: Float?

    @Option(help: "Probability threshold to consider a segment as silence")
    var noSpeechThreshold: Float?

    @Flag(help: "Output a report of the results")
    var report: Bool = false

    @Option(help: "Directory to save the report")
    var reportPath: String = "."

    @Flag(help: "Process audio directly from the microphone")
    var stream: Bool = false
}<|MERGE_RESOLUTION|>--- conflicted
+++ resolved
@@ -13,13 +13,8 @@
     @Option(help: "Model to download if no modelPath is provided")
     var model: String?
 
-<<<<<<< HEAD
-    @Option(help: "Text to add in front of the model name to specify between different types of the same variant (values: \"openai_whisper-\", \"distil-whisper_distil-\")")
-    var modelPrefix: String = "openai_whisper-"
-=======
     @Option(help: "Text to add in front of the model name to specify between different types of the same variant (values: \"openai\", \"distil\")")
     var modelPrefix: String = "openai"
->>>>>>> 0f19f7ed
 
     @Option(help: "Path to save the downloaded model")
     var downloadModelPath: String?
