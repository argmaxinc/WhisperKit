--- conflicted
+++ resolved
@@ -71,11 +71,7 @@
 
         let modelName: String? =
             if let modelVariant = cliArguments.model {
-<<<<<<< HEAD
-                cliArguments.modelPrefix + modelVariant
-=======
                 cliArguments.modelPrefix + "*" + modelVariant
->>>>>>> 0f19f7ed
             } else {
                 nil
             }
