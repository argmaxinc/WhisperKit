//  For licensing see accompanying LICENSE.md file.
//  Copyright © 2024 Argmax, Inc. All rights reserved.

import ArgumentParser
import CoreML
import Foundation
import WhisperKit

@available(macOS 13, iOS 16, watchOS 10, visionOS 1, *)
struct TranscribeCLI: AsyncParsableCommand {
    static let configuration = CommandConfiguration(
        commandName: "transcribe",
        abstract: "Transcribe audio to text using WhisperKit"
    )

    @OptionGroup
    var cliArguments: CLIArguments

    mutating func validate() throws {
        if let language = cliArguments.language {
            if !Constants.languages.values.contains(language) {
                throw ValidationError("Invalid language code \"\(language)\". Supported languages: \(Constants.languages.values)")
            }
        }

        if cliArguments.audioPath.isEmpty && !cliArguments.stream {
            guard let audioFolder = cliArguments.audioFolder else {
                throw ValidationError("Either audioPath or audioFolder must be provided.")
            }
            let fileManager = FileManager.default
            let audioExtensions = ["mp3", "wav", "m4a", "flac", "aiff", "aac"]
            let audioFiles = try fileManager.contentsOfDirectory(atPath: audioFolder)
                .filter { fileName in
                    let fileExtension = fileName.lowercased().components(separatedBy: ".").last
                    return audioExtensions.contains(fileExtension ?? "")
                }

            cliArguments.audioPath = audioFiles.map { audioFolder + "/" + $0 }
        }

        if ChunkingStrategy(rawValue: cliArguments.chunkingStrategy) == nil {
            throw ValidationError("Wrong chunking strategy \"\(cliArguments.chunkingStrategy)\", valid strategies: \(ChunkingStrategy.allCases.map { $0.rawValue })")
        }
    }

    mutating func run() async throws {
        if cliArguments.stream {
            try await transcribeStream()
        } else if cliArguments.streamSimulated {
            try await transcribeStreamSimulated()
        } else {
            try await transcribe()
        }
    }

    private func transcribe() async throws {
<<<<<<< HEAD
        if cliArguments.verbose {
            print("\nStarting transcription process...")
        }

        let resolvedAudioPaths = cliArguments.audioPath.map { resolveAbsolutePath($0) }
        if cliArguments.verbose {
            print("\nResolved audio paths:")
            resolvedAudioPaths.forEach { print("  - \($0)") }
        }

=======
        let resolvedAudioPaths = cliArguments.audioPath.map { FileManager.resolveAbsolutePath($0) }
>>>>>>> 8c0acbd2
        for resolvedAudioPath in resolvedAudioPaths {
            guard FileManager.default.fileExists(atPath: resolvedAudioPath) else {
                if cliArguments.verbose {
                    print("\nError: File not found at path: \(resolvedAudioPath)")
                }
                throw CocoaError.error(.fileNoSuchFile)
            }
        }

        let task: DecodingTask
        if cliArguments.task.lowercased() == "translate" {
            task = .translate
            if cliArguments.verbose {
                print("\nUsing translation task")
            }
        } else {
            task = .transcribe
            if cliArguments.verbose {
                print("\nUsing transcription task")
            }
        }

        if cliArguments.verbose {
            print("Task: \(task.description.capitalized) audio at \(cliArguments.audioPath)")
            print("Initializing models...")
        }

        let whisperKit = try await setupWhisperKit()

        if cliArguments.verbose {
            print("\nModel initialization complete:")
            print("  - Model folder: \(whisperKit.modelFolder?.path ?? "Not specified")")
            print("  - Tokenizer folder: \(whisperKit.tokenizerFolder?.path ?? "Not specified")")
            print("  - Total load time: \(String(format: "%.2f", whisperKit.currentTimings.modelLoading)) seconds")
            print("  - Encoder load time: \(String(format: "%.2f", whisperKit.currentTimings.encoderLoadTime)) seconds")
            print("  - Decoder load time: \(String(format: "%.2f", whisperKit.currentTimings.decoderLoadTime)) seconds")
            print("  - Tokenizer load time: \(String(format: "%.2f", whisperKit.currentTimings.tokenizerLoadTime)) seconds")
        }

        var options = decodingOptions(task: task)
        if cliArguments.verbose {
            print("\nConfiguring decoding options...")
        }

        if let promptText = cliArguments.prompt, promptText.count > 0, let tokenizer = whisperKit.tokenizer {
            if cliArguments.verbose {
                print("Processing prompt text: \"\(promptText)\"")
            }
            options.promptTokens = tokenizer.encode(text: " " + promptText.trimmingCharacters(in: .whitespaces)).filter { $0 < tokenizer.specialTokens.specialTokenBegin }
            options.usePrefillPrompt = true
            if cliArguments.verbose {
                print("Encoded prompt tokens: \(options.promptTokens ?? [])")
            }
        }

        if let prefixText = cliArguments.prefix, prefixText.count > 0, let tokenizer = whisperKit.tokenizer {
            if cliArguments.verbose {
                print("Processing prefix text: \"\(prefixText)\"")
            }
            options.prefixTokens = tokenizer.encode(text: " " + prefixText.trimmingCharacters(in: .whitespaces)).filter { $0 < tokenizer.specialTokens.specialTokenBegin }
            options.usePrefillPrompt = true
            if cliArguments.verbose {
                print("Encoded prefix tokens: \(options.prefixTokens ?? [])")
            }
        }

        // Record the start time
        let startTime = Date()
        var isTranscribing = true
        var progressBarTask: Task<Void, Never>?
        
        if cliArguments.verbose {
            print("\nStarting transcription with progress tracking...")

            // Variables for estimated time remaining
            var estimatedTimeRemaining: TimeInterval = 0
            var emaEstimatedTotalTime: TimeInterval = 0
            let smoothingFactor = 0.1 // For exponential moving average

            // Start the progress bar task
            progressBarTask = Task {
                while isTranscribing {
                    let progress = whisperKit.progress.fractionCompleted
                    let currentTime = Date()
                    let elapsedTime = currentTime.timeIntervalSince(startTime)

                    // Update estimated total time and remaining time
                    var estimatedTimeRemaining: TimeInterval? = nil
                    if progress > 0.05 { // Start estimating after 5% progress
                        let currentEstimatedTotalTime = elapsedTime / progress
                        // Apply exponential moving average for smoothing
                        if emaEstimatedTotalTime == 0 {
                            emaEstimatedTotalTime = currentEstimatedTotalTime
                        } else {
                            emaEstimatedTotalTime = smoothingFactor * currentEstimatedTotalTime + (1 - smoothingFactor) * emaEstimatedTotalTime
                        }
                        estimatedTimeRemaining = max(emaEstimatedTotalTime - elapsedTime, 0)
                    }

                    printProgressBar(progress: progress, elapsedTime: elapsedTime, estimatedTimeRemaining: estimatedTimeRemaining)

                    try? await Task.sleep(nanoseconds: 100_000_000) // Sleep for 0.1 seconds
                }
            }
        }

        // Start the transcription
        let transcribeResult: [Result<[TranscriptionResult], Swift.Error>] = await whisperKit.transcribeWithResults(
            audioPaths: resolvedAudioPaths,
            decodeOptions: options
        )

        if cliArguments.verbose {
            // Indicate that transcription is done
            isTranscribing = false
            // Wait for the progress bar task to finish
            await progressBarTask?.value
            
            let finalElapsedTime = Date().timeIntervalSince(startTime)
            printProgressBar(progress: 1.0, elapsedTime: finalElapsedTime, estimatedTimeRemaining: 0)
            
            // Move to new line after finishing
            print()
        }

        // TODO: we need to track the results between audio files, and shouldnt merge them
        // ONLY merge results for different chunks of the same audio file or array

        // Continue with processing the transcription results
        let allSuccessfulResults = transcribeResult.compactMap { try? $0.get() }.flatMap { $0 }

        // Log timings for full transcription run
        if cliArguments.verbose {
            let mergedResult = TranscriptionUtilities.mergeTranscriptionResults(allSuccessfulResults)
            mergedResult.logTimings()
            // Output tokensPerSecond, realTimeFactor, and speedFactor
            let timings = mergedResult.timings
            print("Transcription Performance:")
            print(String(format: "  - Tokens per second: %.2f", timings.tokensPerSecond))
            print(String(format: "  - Real-time factor: %.2f", timings.realTimeFactor))
            print(String(format: "  - Speed factor: %.2f", timings.speedFactor))
        }

        for (audioPath, result) in zip(resolvedAudioPaths, transcribeResult) {
            do {
                let partialResult = try result.get()
                let mergedPartialResult = TranscriptionUtilities.mergeTranscriptionResults(partialResult)
                processTranscriptionResult(audioPath: audioPath, transcribeResult: mergedPartialResult)
            } catch {
                print("Error when transcribing \(audioPath): \(error)")
            }
        }
    }

    private func transcribeStream() async throws {
        if cliArguments.verbose {
            print("Task: stream transcription, using microphone audio")
            print("Initializing models...")
        }

        let whisperKit = try await setupWhisperKit()
        guard let tokenizer = whisperKit.tokenizer else {
            throw WhisperError.tokenizerUnavailable()
        }

        if cliArguments.verbose {
            print("Models initialized")
        }

        let decodingOptions = decodingOptions(task: .transcribe)

        let audioStreamTranscriber = AudioStreamTranscriber(
            audioEncoder: whisperKit.audioEncoder,
            featureExtractor: whisperKit.featureExtractor,
            segmentSeeker: whisperKit.segmentSeeker,
            textDecoder: whisperKit.textDecoder,
            tokenizer: tokenizer,
            audioProcessor: whisperKit.audioProcessor,
            decodingOptions: decodingOptions
        ) { oldState, newState in
            guard oldState.currentText != newState.currentText ||
                oldState.unconfirmedSegments != newState.unconfirmedSegments ||
                oldState.confirmedSegments != newState.confirmedSegments
            else {
                return
            }
            // TODO: Print only net new text without any repeats
            print("---")
            for segment in newState.confirmedSegments {
                print("Confirmed segment: \(segment.text)")
            }
            for segment in newState.unconfirmedSegments {
                print("Unconfirmed segment: \(segment.text)")
            }
            print("Current text: \(newState.currentText)")
        }
        print("Transcribing audio stream, press Ctrl+C to stop.")
        try await audioStreamTranscriber.startStreamTranscription()
    }

    private func transcribeStreamSimulated() async throws {
        guard let audioPath = cliArguments.audioPath.first else {
            throw CocoaError.error(.fileNoSuchFile)
        }
        let resolvedAudioPath = FileManager.resolveAbsolutePath(audioPath)
        guard FileManager.default.fileExists(atPath: resolvedAudioPath) else {
            throw CocoaError.error(.fileNoSuchFile)
        }

        if cliArguments.verbose {
            print("Task: simulated stream transcription, using audio file at \(audioPath)")
            print("Initializing models...")
        }

        let whisperKit = try await setupWhisperKit()

        if cliArguments.verbose {
            print("Models initialized")
        }

        let audioBuffer = try AudioProcessor.loadAudio(fromPath: resolvedAudioPath)
        let audioArray = AudioProcessor.convertBufferToArray(buffer: audioBuffer)

        var results: [TranscriptionResult?] = []
        var prevResult: TranscriptionResult?
        var lastAgreedSeconds: Float = 0.0
        let agreementCountNeeded = 2
        var hypothesisWords: [WordTiming] = []
        var prevWords: [WordTiming] = []
        var lastAgreedWords: [WordTiming] = []
        var confirmedWords: [WordTiming] = []

        let options = decodingOptions(task: .transcribe)

        for seekSample in stride(from: 16000, to: audioArray.count, by: 16000) {
            let endSample = min(seekSample + 16000, audioArray.count)
            if cliArguments.verbose {
                print("[whisperkit-cli] \(lastAgreedSeconds)-\(Double(endSample) / 16000.0) seconds")
            }

            let simulatedStreamingAudio = Array(audioArray[..<endSample])
            var streamOptions = options
            streamOptions.clipTimestamps = [lastAgreedSeconds]
            let lastAgreedTokens = lastAgreedWords.flatMap { $0.tokens }
            streamOptions.prefixTokens = lastAgreedTokens
            do {
                let result: TranscriptionResult? = try await whisperKit.transcribe(audioArray: simulatedStreamingAudio, decodeOptions: streamOptions).first
                var skipAppend = false
                if let result = result, let _ = result.segments.first?.words {
                    hypothesisWords = result.allWords.filter { $0.start >= lastAgreedSeconds }

                    if let prevResult = prevResult {
                        prevWords = prevResult.allWords.filter { $0.start >= lastAgreedSeconds }
                        let commonPrefix = TranscriptionUtilities.findLongestCommonPrefix(prevWords, hypothesisWords)
                        if cliArguments.verbose {
                            print("[whisperkit-cli] Prev \"\((prevWords.map { $0.word }).joined())\"")
                            print("[whisperkit-cli] Next \"\((hypothesisWords.map { $0.word }).joined())\"")
                            print("[whisperkit-cli] Found common prefix \"\((commonPrefix.map { $0.word }).joined())\"")
                        }

                        if commonPrefix.count >= agreementCountNeeded {
                            lastAgreedWords = commonPrefix.suffix(agreementCountNeeded)
                            lastAgreedSeconds = lastAgreedWords.first!.start
                            if cliArguments.verbose {
                                print("[whisperkit-cli] Found new last agreed word \(lastAgreedWords.first!.word) at \(lastAgreedSeconds) seconds")
                            }

                            confirmedWords.append(contentsOf: commonPrefix.prefix(commonPrefix.count - agreementCountNeeded))
                            let currentWords = confirmedWords.map { $0.word }.joined()
                            if cliArguments.verbose {
                                print("[whisperkit-cli] Current: \(lastAgreedSeconds) -> \(Double(endSample) / 16000.0) \(currentWords)")
                            }
                        } else {
                            if cliArguments.verbose {
                                print("[whisperkit-cli] Using same last agreed time \(lastAgreedSeconds)")
                            }
                            skipAppend = true
                        }
                    }
                    prevResult = result
                } else {
                    if cliArguments.verbose {
                        print("[whisperkit-cli] No word timings found, this may be due to alignment weights missing from the model being used")
                    }
                }
                if !skipAppend {
                    results.append(result)
                }
            } catch {
                if cliArguments.verbose {
                    print("Error: \(error.localizedDescription)")
                }
            }
        }

        let final = lastAgreedWords + TranscriptionUtilities.findLongestDifferentSuffix(prevWords, hypothesisWords)
        confirmedWords.append(contentsOf: final)

        let mergedResult = TranscriptionUtilities.mergeTranscriptionResults(results, confirmedWords: confirmedWords)

        processTranscriptionResult(audioPath: audioPath, transcribeResult: mergedResult)
    }

    private func setupWhisperKit() async throws -> WhisperKit {
        if cliArguments.verbose {
            print("Setting up WhisperKit with compute options...")
        }

        var audioEncoderComputeUnits = cliArguments.audioEncoderComputeUnits.asMLComputeUnits
        let textDecoderComputeUnits = cliArguments.textDecoderComputeUnits.asMLComputeUnits

        // Use gpu for audio encoder on macOS below 14
        if audioEncoderComputeUnits == .cpuAndNeuralEngine {
            if #unavailable(macOS 14.0) {
                audioEncoderComputeUnits = .cpuAndGPU
                if cliArguments.verbose {
                    print("macOS < 14.0 detected, switching audio encoder to CPU+GPU")
                }
            }
        }

        if cliArguments.verbose {
            print("Audio Encoder compute units: \(audioEncoderComputeUnits)")
            print("Text Decoder compute units: \(textDecoderComputeUnits)")
        }

        let computeOptions = ModelComputeOptions(
            audioEncoderCompute: audioEncoderComputeUnits,
            textDecoderCompute: textDecoderComputeUnits
        )

        let downloadTokenizerFolder: URL? =
            if let filePath = cliArguments.downloadTokenizerPath {
                URL(filePath: filePath)
            } else {
                nil
            }

        let downloadModelFolder: URL? =
            if let filePath = cliArguments.downloadModelPath {
                URL(filePath: filePath)
            } else {
                nil
            }

        let modelName: String? =
            if let modelVariant = cliArguments.model {
                cliArguments.modelPrefix + "*" + modelVariant
            } else {
                nil
            }

        if cliArguments.verbose {
            print("Creating WhisperKit configuration...")
        }

        let config = WhisperKitConfig(model: modelName,
                                      downloadBase: downloadModelFolder,
                                      modelFolder: cliArguments.modelPath,
                                      tokenizerFolder: downloadTokenizerFolder,
                                      computeOptions: computeOptions,
                                      verbose: cliArguments.verbose,
                                      logLevel: .debug,
                                      prewarm: false,
                                      load: true,
                                      useBackgroundDownloadSession: false)

        if cliArguments.verbose {
            print("Initializing WhisperKit with configuration...")
        }

        return try await WhisperKit(config)
    }

    private func decodingOptions(task: DecodingTask) -> DecodingOptions {
        if cliArguments.verbose {
            print("\nConfiguring decoding options:")
            print("  - Task: \(task)")
            print("  - Language: \(cliArguments.language ?? "auto")")
            print("  - Temperature: \(cliArguments.temperature)")
            print("  - Temperature increment on fallback: \(cliArguments.temperatureIncrementOnFallback)")
            print("  - Temperature fallback count: \(cliArguments.temperatureFallbackCount)")
            print("  - Top K: \(cliArguments.bestOf)")
            print("  - Use prefill prompt: \(cliArguments.usePrefillPrompt || cliArguments.language != nil)")
            print("  - Use prefill cache: \(cliArguments.usePrefillCache)")
            print("  - Skip special tokens: \(cliArguments.skipSpecialTokens)")
            print("  - Without timestamps: \(cliArguments.withoutTimestamps)")
            print("  - Word timestamps: \(cliArguments.wordTimestamps || cliArguments.streamSimulated)")
            print("  - Chunking strategy: \(cliArguments.chunkingStrategy)")
        }

        return DecodingOptions(
            verbose: cliArguments.verbose,
            task: task,
            language: cliArguments.language,
            temperature: cliArguments.temperature,
            temperatureIncrementOnFallback: cliArguments.temperatureIncrementOnFallback,
            temperatureFallbackCount: cliArguments.temperatureFallbackCount,
            topK: cliArguments.bestOf,
            usePrefillPrompt: cliArguments.usePrefillPrompt || cliArguments.language != nil,
            usePrefillCache: cliArguments.usePrefillCache,
            skipSpecialTokens: cliArguments.skipSpecialTokens,
            withoutTimestamps: cliArguments.withoutTimestamps,
            wordTimestamps: cliArguments.wordTimestamps || cliArguments.streamSimulated,
            clipTimestamps: cliArguments.clipTimestamps,
            supressTokens: cliArguments.supressTokens,
            compressionRatioThreshold: cliArguments.compressionRatioThreshold ?? 2.4,
            logProbThreshold: cliArguments.logprobThreshold ?? -1.0,
            firstTokenLogProbThreshold: cliArguments.firstTokenLogProbThreshold,
            noSpeechThreshold: cliArguments.noSpeechThreshold ?? 0.6,
            concurrentWorkerCount: cliArguments.concurrentWorkerCount,
            chunkingStrategy: ChunkingStrategy(rawValue: cliArguments.chunkingStrategy)
        )
    }

    private func processTranscriptionResult(
        audioPath: String,
        transcribeResult: TranscriptionResult?
    ) {
        if cliArguments.verbose {
            print("\nProcessing transcription result for: \(audioPath)")
        }

        let audioFile = URL(fileURLWithPath: audioPath).lastPathComponent
        let audioFileName = URL(fileURLWithPath: audioPath).deletingPathExtension().lastPathComponent
        let transcription = transcribeResult?.text ?? "Transcription failed"

        if cliArguments.report, let result = transcribeResult {
            if cliArguments.verbose {
                print("\nGenerating reports...")
            }

            // Write SRT (SubRip Subtitle Format) for the transcription
            let srtReportWriter = WriteSRT(outputDir: cliArguments.reportPath)
            if cliArguments.verbose {
                print("Writing SRT report to: \(cliArguments.reportPath)")
            }

            let savedSrtReport = srtReportWriter.write(result: result, to: audioFileName)
            if cliArguments.verbose {
                switch savedSrtReport {
                    case let .success(reportPath):
                        print("\n\nSaved SRT Report: \n\n\(reportPath)\n")
                    case let .failure(error):
                        print("\n\nCouldn't save report: \(error)\n")
                }
            }

            // Write JSON for all metadata
            let jsonReportWriter = WriteJSON(outputDir: cliArguments.reportPath)
            let savedJsonReport = jsonReportWriter.write(result: result, to: audioFileName)
            if cliArguments.verbose {
                switch savedJsonReport {
                    case let .success(reportPath):
                        print("\n\nSaved JSON Report: \n\n\(reportPath)\n")
                    case let .failure(error):
                        print("\n\nCouldn't save report: \(error)\n")
                }
            }
        }

        if cliArguments.verbose {
            print("\n\nTranscription of \(audioFile): \n\n\(transcription)\n")
        } else {
            print(transcription)
        }
    }

    private func printProgressBar(progress: Double, elapsedTime: TimeInterval, estimatedTimeRemaining: TimeInterval?) {
        let progressPercentage = Int(progress * 100)
        let barLength = 50
        let completedLength = Int(progress * Double(barLength))
        let bar = String(repeating: "=", count: completedLength) + String(repeating: " ", count: barLength - completedLength)

        let estimatedTimeRemainingString: String
        if let estimatedTimeRemaining = estimatedTimeRemaining {
            estimatedTimeRemainingString = String(format: "%.2f s", estimatedTimeRemaining)
        } else {
            estimatedTimeRemainingString = "Estimating..."
        }

        // Clear the current line and return to the beginning
        print("\r\u{001B}[K", terminator: "")
        
        var statusLine = "[\(bar)] \(progressPercentage)%"
        statusLine += String(format: " | Elapsed Time: %.2f s", elapsedTime)
        statusLine += " | Remaining: \(estimatedTimeRemainingString)"

        print(statusLine, terminator: "")
        fflush(stdout) // Ensure the output is flushed immediately
    }
}<|MERGE_RESOLUTION|>--- conflicted
+++ resolved
@@ -54,20 +54,16 @@
     }
 
     private func transcribe() async throws {
-<<<<<<< HEAD
         if cliArguments.verbose {
             print("\nStarting transcription process...")
         }
 
-        let resolvedAudioPaths = cliArguments.audioPath.map { resolveAbsolutePath($0) }
+        let resolvedAudioPaths = cliArguments.audioPath.map { FileManager.resolveAbsolutePath($0) }
         if cliArguments.verbose {
             print("\nResolved audio paths:")
             resolvedAudioPaths.forEach { print("  - \($0)") }
         }
 
-=======
-        let resolvedAudioPaths = cliArguments.audioPath.map { FileManager.resolveAbsolutePath($0) }
->>>>>>> 8c0acbd2
         for resolvedAudioPath in resolvedAudioPaths {
             guard FileManager.default.fileExists(atPath: resolvedAudioPath) else {
                 if cliArguments.verbose {
