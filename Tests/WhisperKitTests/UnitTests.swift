//  For licensing see accompanying LICENSE.md file.
//  Copyright © 2024 Argmax, Inc. All rights reserved.

import AVFoundation
import CoreML
import Tokenizers
import Hub
@testable import WhisperKit
import XCTest

@available(macOS 13, iOS 16, watchOS 10, visionOS 1, *)
final class UnitTests: XCTestCase {
    func testInit() async {
        let whisperKit = try? await WhisperKit(prewarm: false, load: false, download: false)
        XCTAssertNotNil(whisperKit)
    }

    // MARK: - Model Loading Test

    func testInitTiny() async {
        let modelPath = tinyModelPath()
        let whisperKit = try? await WhisperKit(modelFolder: modelPath, logLevel: .error)
        XCTAssertNotNil(whisperKit)
    }

    // MARK: - Audio Tests

    func testAudioFileLoading() {
        guard let audioFilePath = Bundle.module.path(forResource: "jfk", ofType: "wav") else {
            XCTFail("Audio file not found")
            return
        }
        let audioBuffer = AudioProcessor.loadAudio(fromPath: audioFilePath)
        XCTAssertNotNil(audioBuffer, "Failed to load audio file at path: \(audioFilePath)")
        XCTAssertEqual(audioBuffer!.format.sampleRate, 16000)
        XCTAssertEqual(audioBuffer!.format.channelCount, 1)
    }

    func testAudioPad() {
        let audioSamples = [Float](repeating: 0.0, count: 1000)
        let paddedSamples = AudioProcessor.padOrTrimAudio(fromArray: audioSamples, startAt: 0, toLength: 1600)
        XCTAssertNotNil(paddedSamples, "Failed to pad audio samples")
        XCTAssertEqual(paddedSamples?.count, 1600, "Padded or trimmed samples count is not as expected")
    }

    func testAudioTrim() {
        let audioSamples = [Float](repeating: 0.0, count: 2000)
        let paddedSamples = AudioProcessor.padOrTrimAudio(fromArray: audioSamples, startAt: 0, toLength: 1600)
        XCTAssertNotNil(paddedSamples, "Failed to trim audio samples")
        XCTAssertEqual(paddedSamples?.count, 1600, "Padded or trimmed samples count is not as expected")
    }

    func testAudioResample() {
        guard let audioFileURL = Bundle.module.url(forResource: "jfk", withExtension: "wav") else {
            XCTFail("Audio file not found")
            return
        }
        let audioFile = try? AVAudioFile(forReading: audioFileURL)

        let targetSampleRate = 44100.0
        let targetChannelCount: AVAudioChannelCount = 2
        let resampledAudio = AudioProcessor.resampleAudio(fromFile: audioFile!, toSampleRate: targetSampleRate, channelCount: 2)
        XCTAssertNotNil(resampledAudio, "Failed to resample audio")
        XCTAssertEqual(resampledAudio?.format.sampleRate, targetSampleRate, "Resampled audio sample rate is not as expected")
        XCTAssertEqual(resampledAudio?.format.channelCount, targetChannelCount, "Resampled audio channels is not as expected")
    }

    func testAudioEnergy() {
        let samples = [Float](repeating: 0.0, count: 16000)
        let silence = samples.map { _ in Float(0.0) }
        let energy = AudioProcessor.calculateEnergy(of: silence).avg
        XCTAssertEqual(energy, 0.0, "Audio energy is not silent")

        let loudNoise = samples.map { _ in Float.random(in: -1...1) }
        let energyLoud = AudioProcessor.calculateEnergy(of: loudNoise).avg
        XCTAssertGreaterThan(energyLoud, energy, "Audio energy is not loud")

        let veryLoudNoise = samples.map { _ in Float.random(in: -10...10) }
        let energyVeryLoud = AudioProcessor.calculateEnergy(of: veryLoudNoise).avg
        XCTAssertGreaterThan(energyVeryLoud, energyLoud, "Audio energy is not very loud")
    }

    // MARK: - Feature Extractor Tests

    func testLogmelOutput() async {
        let audioSamples = [Float](repeating: 0.0, count: 16000)
        guard let paddedSamples = AudioProcessor.padOrTrimAudio(fromArray: audioSamples, startAt: 0, toLength: 480_000) else {
            XCTFail("Failed to pad audio samples")
            return
        }
        var featureExtractor = FeatureExtractor()
        let modelPath = URL(filePath: tinyModelPath()).appending(path: "MelSpectrogram.mlmodelc")
        try? await featureExtractor.loadModel(at: modelPath, computeUnits: ModelComputeOptions().melCompute)
        guard let melSpectrogram = try? await featureExtractor.logMelSpectrogram(fromAudio: paddedSamples) else {
            XCTFail("Failed to produce Mel spectrogram from audio samples")
            return
        }
        let expectedShape: [NSNumber] = [1, 80, 1, 3000]
        XCTAssertNotNil(melSpectrogram, "Failed to produce Mel spectrogram from audio samples")
        XCTAssertEqual(melSpectrogram.shape, expectedShape, "Mel spectrogram shape is not as expected")
    }

    func testCompressionRatioIntArray() {
        let uniqueArray = [1, 2, 3, 4, 5, 6, 7, 8, 9, 10]
        let uniqueRatio = compressionRatio(of: uniqueArray)
        let repeatedArray = [1, 1, 1, 1, 1, 1, 1, 1, 1, 1]
        let repeatedRatio = compressionRatio(of: repeatedArray)
        let repeatedLongArray = [1, 1, 1, 1, 1, 1, 1, 1, 1, 1, 1, 1, 1, 1, 1, 1, 1, 1, 1, 1]
        let repeatedLongRatio = compressionRatio(of: repeatedLongArray)

        XCTAssertLessThan(uniqueRatio, repeatedRatio)
        XCTAssertLessThan(repeatedRatio, repeatedLongRatio)
    }

    func testCompressionRatioString() {
        let uniqueString = "This is a unique string"
        let uniqueRatio = compressionRatio(of: uniqueString)
        let repeatedString = String(repeating: "Repeated text string", count: 5)
        let repeatedRatio = compressionRatio(of: repeatedString)
        let repeatedLongString = String(repeating: "Longer repeated text string", count: 10)
        let repeatedLongRatio = compressionRatio(of: repeatedLongString)

        XCTAssertLessThan(uniqueRatio, repeatedRatio)
        XCTAssertLessThan(repeatedRatio, repeatedLongRatio)
    }

    // MARK: - Encoder Tests

    func testEncoderOutput() async {
        var audioEncoder = AudioEncoder()
        let modelPath = URL(filePath: tinyModelPath()).appending(path: "AudioEncoder.mlmodelc")
        try? await audioEncoder.loadModel(at: modelPath, computeUnits: ModelComputeOptions().audioEncoderCompute)

        let encoderInput = try! MLMultiArray(shape: [1, 80, 1, 3000], dataType: .float16)
        let expectedShape: [NSNumber] = [1, 384, 1, 1500]

        let encoderOutput = try? await audioEncoder.encodeFeatures(encoderInput)
        XCTAssertNotNil(encoderOutput, "Failed to encode features")
        XCTAssertEqual(encoderOutput?.shape, expectedShape, "Encoder output shape is not as expected")
    }

    // MARK: - Decoder Tests

    func testDecoderOutput() async {
        var textDecoder = TextDecoder()
        let decodingOptions = DecodingOptions()
        let modelPath = URL(filePath: tinyModelPath()).appending(path: "TextDecoder.mlmodelc")
        do {
            try await textDecoder.loadModel(at: modelPath, computeUnits: ModelComputeOptions().textDecoderCompute)
            textDecoder.tokenizer = try await loadTokenizer(for: .tiny)
        } catch {
            XCTFail("Failed to load the model/tokenizer \(error)")
            return
        }

        let tokenSampler = GreedyTokenSampler(temperature: 0, eotToken: textDecoder.tokenizer!.endToken, decodingOptions: decodingOptions)

        let encoderInput = try! MLMultiArray(shape: [1, 384, 1, 1500], dataType: .float16)
        let decoderInputs = textDecoder.prepareDecoderInputs(withPrompt: [textDecoder.tokenizer!.startOfTranscriptToken])
        let expectedShape = 1

        guard let inputs = decoderInputs else {
            XCTFail("Failed to prepare decoder inputs")
            return
        }

        let decoderOutput = try! await textDecoder.decodeText(from: encoderInput, using: inputs, sampler: tokenSampler, options: decodingOptions)
        XCTAssertNotNil(decoderOutput, "Failed to decode text")
        XCTAssertEqual(decoderOutput.count, expectedShape, "Decoder output shape is not as expected")
    }

    // MARK: - Tokenizer Tests

    func testDecoderTokenizer() async {
        // This token index does not change with v3
        let tokenText = "<|startoftranscript|>"

        let textDecoder = TextDecoder()
        textDecoder.tokenizer = try! await loadTokenizer(for: .tiny)
        let encodedToken = textDecoder.tokenizer!.convertTokenToId(tokenText)!
        let decodedToken = textDecoder.tokenizer!.decode(tokens: [encodedToken])

        textDecoder.tokenizer = try! await loadTokenizer(for: .largev3)
        let encodedTokenLarge = textDecoder.tokenizer!.convertTokenToId(tokenText)!
        let decodedTokenLarge = textDecoder.tokenizer?.decode(tokens: [encodedTokenLarge])

        // Test successful tokenizing
        XCTAssertNotNil(decodedToken)
        XCTAssertNotNil(decodedTokenLarge)
        XCTAssertEqual(tokenText, decodedToken)
        XCTAssertEqual(tokenText, decodedTokenLarge)
        XCTAssertEqual(decodedToken, decodedTokenLarge)

        // Test non shifted tokens are equal
        XCTAssertEqual(encodedToken, encodedTokenLarge)

        // This token index changes with v3
        let tokenTextShifted = "<|0.00|>"

        textDecoder.tokenizer = try? await loadTokenizer(for: .tiny)
        let encodedTokenShifted = textDecoder.tokenizer!.convertTokenToId(tokenTextShifted)!
        let decodedTokenShifted = textDecoder.tokenizer?.decode(tokens: [encodedTokenShifted])

        textDecoder.tokenizer = try? await loadTokenizer(for: .largev3)
        let encodedTokenLargeShifted = textDecoder.tokenizer!.convertTokenToId(tokenTextShifted)!
        let decodedTokenLargeShifted = textDecoder.tokenizer?.decode(tokens: [encodedTokenLargeShifted])

        // Test success tokenizing
        XCTAssertNotNil(decodedTokenShifted)
        XCTAssertNotNil(decodedTokenLargeShifted)
        XCTAssertEqual(tokenTextShifted, decodedTokenShifted)
        XCTAssertEqual(tokenTextShifted, decodedTokenLargeShifted)

        // Test shifted tokens are not equal
        XCTAssertNotEqual(encodedTokenShifted, encodedTokenLargeShifted)
    }

    func testTokenizerOutput() async {
        let tokenInputs = [50364, 400, 370, 452, 7177, 6280, 1029, 406, 437, 428, 1941, 393, 360, 337, 291, 1029, 437, 291, 393, 360, 337, 428, 1941, 13, 50889]

        let tokenizer = try? await loadTokenizer(for: .largev3)

        let decodedText = tokenizer!.decode(tokens: tokenInputs)

        XCTAssertNotNil(decodedText)
        XCTAssertEqual(decodedText, "<|notimestamps|> And so my fellow Americans ask not what your country can do for you ask what you can do for your country.<|10.48|>")
    }

    func testWindowing() async {
        let computeOptions = ModelComputeOptions(
            melCompute: .cpuOnly
        )
        let whisperKit = try? await WhisperKit(modelFolder: tinyModelPath(), computeOptions: computeOptions, verbose: true, logLevel: .debug)

        guard let audioFilePath = Bundle.module.path(forResource: "jfk", ofType: "wav") else {
            XCTFail("Audio file not found")
            return
        }
        guard let audioBuffer = AudioProcessor.loadAudio(fromPath: audioFilePath) else {
            XCTFail("Failed to load audio buffer")
            return
        }

        let audioSamples = AudioProcessor.convertBufferToArray(buffer: audioBuffer)
        let silence = [Float](repeating: 0.0, count: 30 * 16000)
        let multiWindowSamples = audioSamples + silence + audioSamples

        let options = DecodingOptions(usePrefillPrompt: true, withoutTimestamps: false)

        let result = try? await whisperKit!.transcribe(audioArray: multiWindowSamples, decodeOptions: options)
        XCTAssertEqual(result?.segments.count, 3, "Expected 3 segments")

        // Compare last timestamp to the length of the audio
        guard let endTimestamp = result?.segments.last!.end else {
            XCTFail("Failed to get end time")
            return
        }
        XCTAssertEqual(endTimestamp, Float(multiWindowSamples.count / 16000), accuracy: 1.0, "Expected last timestamp to be near the length of the audio")
    }

    func testSplitToWordTokens() async {
        let tokenizer = try? await loadTokenizer(for: .tiny)

        // Hello, world! This is a test, isn't it?
        let tokenIds = [50364, 2425, 11, 1002, 0, 50414, 50414, 639, 307, 257, 220, 31636, 11, 1943, 380, 309, 30, 50257]
        let originalWords = tokenIds.map { tokenizer!.convertIdToToken($0) }

        let (words, wordTokens) = tokenizer!.splitToWordTokens(tokenIds: tokenIds)

        let expectedWords = ["<|0.00|>", " Hello", ",", " world", "!", "<|1.00|>", "<|1.00|>", " This", " is", " a", " test", ",", " isn't", " it", "?", "<|endoftext|>"]
        let expectedWordTokens = [[50364], [2425], [11], [1002], [0], [50414], [50414], [639], [307], [257], [220, 31636], [11], [1943, 380], [309], [30], [50257]]

        XCTAssertNotEqual(originalWords, words, "Should not directly convert into tokens from ids")
        XCTAssertEqual(words, expectedWords, "Words did not match expected output.")
        XCTAssertEqual(wordTokens, expectedWordTokens, "Word tokens did not match expected output.")
    }

    func testSplitToWordTokensSpanish() async {
        let tokenizer = try? await loadTokenizer(for: .tiny)

        // ¡Hola Mundo! Esta es una prueba, ¿no?
        let tokenIds = [50363, 24364, 48529, 376, 6043, 0, 20547, 785, 2002, 48241, 11, 3841, 1771, 30, 50257]
        let originalWords = tokenIds.map { tokenizer!.convertIdToToken($0) }

        let (words, wordTokens) = tokenizer!.splitToWordTokens(tokenIds: tokenIds)

        let expectedWords = ["<|notimestamps|>", "¡Hola", " Mundo", "!", " Esta", " es", " una", " prueba", ",", " ¿no", "?", "<|endoftext|>"]
        let expectedWordTokens = [[50363], [24364, 48529], [376, 6043], [0], [20547], [785], [2002], [48241], [11], [3841, 1771], [30], [50257]]

        XCTAssertNotEqual(originalWords, words, "Should not directly convert into tokens from ids")
        XCTAssertEqual(words, expectedWords, "Words did not match expected output.")
        XCTAssertEqual(wordTokens, expectedWordTokens, "Word tokens did not match expected output.")
    }

    func testSplitToWordTokensJapanese() async {
        let tokenizer = try? await loadTokenizer(for: .tiny)

        // こんにちは、世界！これはテストですよね？
        let tokenIds = [50364, 38088, 1231, 24486, 171, 120, 223, 25212, 22985, 40498, 4767, 30346, 171, 120, 253, 50257]
        let originalWords = tokenIds.map { tokenizer!.convertIdToToken($0) }

        let (words, wordTokens) = tokenizer!.splitToWordTokens(tokenIds: tokenIds)

        let expectedWords = ["<|0.00|>", "こんにちは", "、", "世界", "！", "これは", "テ", "スト", "です", "よね", "？", "<|endoftext|>"]
        let expectedWordTokens = [[50364], [38088], [1231], [24486], [171, 120, 223], [25212], [22985], [40498], [4767], [30346], [171, 120, 253], [50257]]

        XCTAssertNotEqual(originalWords, words, "Should not directly convert into tokens from ids")
        XCTAssertEqual(words, expectedWords, "Words did not match expected output in Unicode split.")
        XCTAssertEqual(wordTokens, expectedWordTokens, "Word tokens did not match expected output in Unicode split.")
    }

    // MARK: - Options Tests

    func testSampleLength() async {
        let desiredDecodingLoops = 5
        let targetTokenCount = 7 // Account for the first token and the end of transcript token, which dont require decoding loops

        let options = [
            DecodingOptions(sampleLength: desiredDecodingLoops, usePrefillPrompt: false, skipSpecialTokens: false),
            DecodingOptions(sampleLength: desiredDecodingLoops, usePrefillPrompt: true, skipSpecialTokens: false),
            DecodingOptions(sampleLength: desiredDecodingLoops, usePrefillPrompt: false, skipSpecialTokens: true),
            DecodingOptions(sampleLength: desiredDecodingLoops, usePrefillPrompt: true, skipSpecialTokens: true),
        ]

        for option in options {
            guard let result = try? await transcribe(with: .tiny, options: option) else {
                XCTFail("Failed to transcribe")
                return
            }
            XCTAssertEqual(result.segments.first?.tokens.count, targetTokenCount)
        }
    }

    /// Multilingual Tests
    /// NOTE: These are purely for consistency checks and do not reflect the ground truth translations
    func testTranslateSpanish() async {
        let targetLanguage = "es"
        let options = DecodingOptions(task: .translate, language: targetLanguage, temperatureFallbackCount: 0)

        guard let result = try? await transcribe(with: .tiny, options: options, audioFile: "es_test_clip.wav") else {
            XCTFail("Failed to transcribe")
            return
        }

        XCTAssertEqual(result.text.split(separator: " ").prefix(2).joined(separator: " "), "This is")
    }

    func testTranscribeSpanish() async {
        let sourceLanguage = "es"
        let options = DecodingOptions(task: .transcribe, language: sourceLanguage, temperatureFallbackCount: 0)

        guard let result = try? await transcribe(with: .tiny, options: options, audioFile: "es_test_clip.wav") else {
            XCTFail("Failed to transcribe")
            return
        }
        XCTAssertEqual(result.text.split(separator: " ").prefix(4).joined(separator: " "), "Esta es una grabación")
    }

    func testTranslateJapanese() async {
        let targetLanguage = "ja"
        let options = DecodingOptions(task: .translate, language: targetLanguage, temperatureFallbackCount: 0)

        guard let result = try? await transcribe(with: .tiny, options: options, audioFile: "ja_test_clip.wav") else {
            XCTFail("Failed to transcribe")
            return
        }

        XCTAssertEqual(result.text.split(separator: " ").first, "Tokyo")
    }

    func testTranscribeJapanese() async {
        let sourceLanguage = "ja"
        let options = DecodingOptions(task: .transcribe, language: sourceLanguage, temperatureFallbackCount: 0)

        guard let result = try? await transcribe(with: .tiny, options: options, audioFile: "ja_test_clip.wav") else {
            XCTFail("Failed to transcribe")
            return
        }
        XCTAssertEqual(result.text.prefix(3), "東京は")
    }

    func testNoTimestamps() async {
        let options = DecodingOptions(withoutTimestamps: true)

        guard let result = try? await transcribe(with: .tiny, options: options) else {
            XCTFail("Failed to transcribe")
            return
        }

        XCTAssertEqual(result.segments.first?.text.normalized, "<|startoftranscript|><|en|><|transcribe|><|notimestamps|> And so my fellow Americans ask not what your country can do for you, ask what you can do for your country.<|endoftext|>".normalized)
    }

    func testSkipSpecialTokens() async {
        let options = DecodingOptions(skipSpecialTokens: true, withoutTimestamps: true)

        guard let result = try? await transcribe(with: .tiny, options: options) else {
            XCTFail("Failed to transcribe")
            return
        }

        XCTAssertEqual(result.segments.first?.text.normalized, " And so my fellow Americans ask not what your country can do for you, ask what you can do for your country.".normalized)
    }

    func testPrefill() async {
        let options = DecodingOptions(usePrefillPrompt: true)

        do {
            let result = try await transcribe(with: .tiny, options: options)
            XCTAssertNotNil(result?.text)
        } catch {
            XCTFail("Failed to transcribe \(error.localizedDescription)")
        }
    }

    func testNoPrefill() async {
        let options = DecodingOptions(usePrefillPrompt: false)

        guard let result = try? await transcribe(with: .tiny, options: options) else {
            XCTFail("Failed to transcribe")
            return
        }
        XCTAssertNotNil(result.text)
    }

    func testSilence() async {
        let whisperKit = try? await WhisperKit(modelFolder: tinyModelPath(), verbose: true, logLevel: .debug)

        let audioSamples = [Float](repeating: 0.0, count: 30 * 16000)

        let options = DecodingOptions(usePrefillPrompt: false, skipSpecialTokens: false)

        guard let result = try? await whisperKit!.transcribe(audioArray: audioSamples, decodeOptions: options) else {
            XCTFail("Failed to transcribe")
            return
        }
        XCTAssertTrue(result.segments.first!.tokens.contains(whisperKit!.tokenizer!.noSpeechToken))
    }

    func testTemperatureIncrement() async {
        let whisperKit = try? await WhisperKit(modelFolder: tinyModelPath(), verbose: true, logLevel: .debug)

        // Generate random audio samples
        let audioSamples = (0..<(30 * 16000)).map { _ in Float.random(in: -0.5...0.5) }

        // Define options with temperature increment settings
        let initialTemperature: Float = 0
        let temperatureIncrement: Float = 0.1
        let fallbackCount = 1
        let options = DecodingOptions(
            temperature: initialTemperature,
            temperatureIncrementOnFallback: temperatureIncrement,
            temperatureFallbackCount: fallbackCount,
            logProbThreshold: 0
        )

        // Perform transcription
        guard let result = try? await whisperKit!.transcribe(audioArray: audioSamples, decodeOptions: options) else {
            XCTFail("Failed to transcribe")
            return
        }

        let expectedTemperature = initialTemperature + temperatureIncrement * Float(fallbackCount)
        XCTAssertEqual(result.segments.first!.temperature, expectedTemperature, "Temperature was not incremented correctly after fallbacks")
    }

    func testTopK() async {
        var options = DecodingOptions(temperature: 0.5, topK: 10000)

        guard let result10000 = try? await transcribe(with: .tiny, options: options) else {
            XCTFail("Failed to transcribe")
            return
        }

        options = DecodingOptions(temperature: 0.5)

        guard let result5 = try? await transcribe(with: .tiny, options: options) else {
            XCTFail("Failed to transcribe")
            return
        }

        XCTAssertLessThan(Float(result5.timings!.decodingSampling), Float(result10000.timings!.decodingSampling), "topK=5 should be faster than topK=10000")
    }

    func testSeekClips() async {
        var options = DecodingOptions(withoutTimestamps: true, clipTimestamps: [0])

        guard let resultFull = try? await transcribe(with: .tiny, options: options) else {
            XCTFail("Failed to transcribe")
            return
        }

        let seekTime: Float = 3.0
        options = DecodingOptions(withoutTimestamps: true, clipTimestamps: [seekTime])

        guard let resultSeek = try? await transcribe(with: .tiny, options: options) else {
            XCTFail("Failed to transcribe")
            return
        }

        XCTAssertNotEqual(resultFull.text, resultSeek.text)
        XCTAssertTrue(resultFull.text.normalized.contains(resultSeek.text.normalized), "Seeking should be a subset of the full clip")
        XCTAssertFalse(resultSeek.text.normalized.contains(resultFull.text.normalized), "Seeking should be a subset of the full clip")
        XCTAssertEqual(resultSeek.segments.first?.start, seekTime, "Seek segment should have the input start time")
        XCTAssertNotEqual(resultFull.segments.first?.start, resultSeek.segments.first?.start, "Segments should have the different start times")
        XCTAssertEqual(resultFull.segments.first?.end, resultSeek.segments.first?.end, "Segments should have the same end time")
    }

    // MARK: - Utils Tests

    func testFillIndexesWithValue() throws {
        let logits = try MLMultiArray.logits([0.1, 0.2, 0.3, 0.4, 0.5, 0.6, 0.7])
        logits.fill(indexes: [] as [[NSNumber]], with: -FloatType.infinity)
        XCTAssertEqual(logits.data(for: 2), [0.1, 0.2, 0.3, 0.4, 0.5, 0.6, 0.7])

        let logits2 = try MLMultiArray.logits([0.1, 0.2, 0.3, 0.4, 0.5, 0.6, 0.7])
        let indexes2: [[NSNumber]] = [[0, 0, 0], [0, 0, 1], [0, 0, 5]]
        logits2.fill(indexes: indexes2, with: -FloatType.infinity)
        XCTAssertEqual(logits2.data(for: 2), [-.infinity, -.infinity, 0.3, 0.4, 0.5, -.infinity, 0.7])

        let logits3 = try MLMultiArray.logits([0.1, 0.2, 0.3, 0.4, 0.5, 0.6, 0.7])
        logits3.fillLastDimension(indexes: 0..<1, with: -FloatType.infinity)
        XCTAssertEqual(logits3.data(for: 2), [-.infinity, 0.2, 0.3, 0.4, 0.5, 0.6, 0.7])

        let logits4 = try MLMultiArray.logits([0.1, 0.2, 0.3, 0.4, 0.5, 0.6, 0.7])
        logits4.fillLastDimension(indexes: 2..<5, with: -FloatType.infinity)
        XCTAssertEqual(logits4.data(for: 2), [0.1, 0.2, -.infinity, -.infinity, -.infinity, 0.6, 0.7])
    }

    // MARK: - LogitsFilter Tests

    func testSuppressTokensFilter() throws {
        let tokensFilter1 = SuppressTokensFilter(suppressTokens: [])
        let logits1 = try MLMultiArray.logits([0.1, 0.2, 0.3, 0.4, 0.5, 0.6, 0.7])
        let result1 = tokensFilter1.filterLogits(logits1, withTokens: [])
        XCTAssertEqual(result1.data(for: 2), [0.1, 0.2, 0.3, 0.4, 0.5, 0.6, 0.7])

        let tokensFilter2 = SuppressTokensFilter(suppressTokens: [0])
        let logits2 = try MLMultiArray.logits([0.1, 0.2, 0.3, 0.4, 0.5, 0.6, 0.7])
        let result2 = tokensFilter2.filterLogits(logits2, withTokens: [])
        XCTAssertEqual(result2.data(for: 2), [-.infinity, 0.2, 0.3, 0.4, 0.5, 0.6, 0.7])

        let tokensFilter3 = SuppressTokensFilter(suppressTokens: [0, 2, 5, 6])
        let logits3 = try MLMultiArray.logits([0.1, 0.2, 0.3, 0.4, 0.5, 0.6, 0.7])
        let result3 = tokensFilter3.filterLogits(logits3, withTokens: [])
        XCTAssertEqual(result3.data(for: 2), [-.infinity, 0.2, -.infinity, 0.4, 0.5, -.infinity, -.infinity])
    }

    func testSuppressBlankFilter() throws {
        let tokensFilter1 = SuppressBlankFilter(suppressBlankTokens: [], sampleBegin: 0)
        let logits1 = try MLMultiArray.logits([0.1, 0.2, 0.3, 0.4, 0.5, 0.6, 0.7])
        let result1 = tokensFilter1.filterLogits(logits1, withTokens: [])
        XCTAssertEqual(result1.data(for: 2), [0.1, 0.2, 0.3, 0.4, 0.5, 0.6, 0.7])

        let tokensFilter2 = SuppressBlankFilter(suppressBlankTokens: [0], sampleBegin: 0)
        let logits2 = try MLMultiArray.logits([0.1, 0.2, 0.3, 0.4, 0.5, 0.6, 0.7])
        let result2 = tokensFilter2.filterLogits(logits2, withTokens: [])
        XCTAssertEqual(result2.data(for: 2), [-.infinity, 0.2, 0.3, 0.4, 0.5, 0.6, 0.7])

        let tokensFilter3 = SuppressBlankFilter(suppressBlankTokens: [0, 2, 6], sampleBegin: 0)
        let logits3 = try MLMultiArray.logits([0.1, 0.2, 0.3, 0.4, 0.5, 0.6, 0.7])
        let result3 = tokensFilter3.filterLogits(logits3, withTokens: [])
        XCTAssertEqual(result3.data(for: 2), [-.infinity, 0.2, -.infinity, 0.4, 0.5, 0.6, -.infinity])

        let tokensFilter4 = SuppressBlankFilter(suppressBlankTokens: [0, 2, 6], sampleBegin: 3)
        let logits4 = try MLMultiArray.logits([0.1, 0.2, 0.3, 0.4, 0.5, 0.6, 0.7])
        let result4 = tokensFilter4.filterLogits(logits4, withTokens: [1, 2, 3])
        XCTAssertEqual(result4.data(for: 2), [-.infinity, 0.2, -.infinity, 0.4, 0.5, 0.6, -.infinity])

        let tokensFilter5 = SuppressBlankFilter(suppressBlankTokens: [0, 2, 6], sampleBegin: 5)
        let logits5 = try MLMultiArray.logits([0.1, 0.2, 0.3, 0.4, 0.5, 0.6, 0.7])
        let result5 = tokensFilter5.filterLogits(logits5, withTokens: [1, 2, 3])
        XCTAssertEqual(result5.data(for: 2), [0.1, 0.2, 0.3, 0.4, 0.5, 0.6, 0.7])
    }
    
<<<<<<< HEAD
    func testLanguageLogitsFilter() throws{
        let tokensFilter1 = LanguageLogitsFilter(allLanguageTokens: [2, 4, 6], logitsDim: 7, sampleBegin: 0)
        let logits1 = try MLMultiArray.logits([0.1, 0.2, 0.3, 0.4, 0.5, 0.6, 0.7])
        let result1 = tokensFilter1.filterLogits(logits1, withTokens: [])
        XCTAssertEqual(result1.data(for: 2), [-.infinity, -.infinity, 0.3, -.infinity, 0.5, -.infinity, 0.7])
        
        let tokensFilter2 = LanguageLogitsFilter(allLanguageTokens: [2, 4, 6], logitsDim: 7, sampleBegin: 0)
        let logits2 = try MLMultiArray.logits([0.1, 0.2, 0.3, 0.4, 0.5, 0.6, 0.7])
        let result2 = tokensFilter2.filterLogits(logits2, withTokens: [1])
        XCTAssertEqual(result2.data(for: 2), [0.1, 0.2, 0.3, 0.4, 0.5, 0.6, 0.7])
=======
    func testTimestampRulesFilter() throws {
        // NOTE: for non-multilingual models we supress tokens immediately
        let tokensFilter1 = TimestampRulesFilter(
            transcribeToken: 100,
            translateToken: 101,
            noTimestampsToken: 2,
            timeTokenBegin: 4,
            endToken: 3,
            sampleBegin: 2,
            maxInitialTimestampIndex: nil,
            isModelMultilingual: false
        )
        let logits1 = try MLMultiArray.logits([1.1, 5.2, 0.3, 0.4, 0.2, 0.1, 0.2])
        let result1 = tokensFilter1.filterLogits(logits1, withTokens: [])
        XCTAssertEqual(result1.data(for: 2), [1.1, 5.2, -.infinity, 0.4, 0.2, 0.1, 0.2])

        let tokensFilter2 = TimestampRulesFilter(
            transcribeToken: 100,
            translateToken: 101,
            noTimestampsToken: 2,
            timeTokenBegin: 4,
            endToken: 3,
            sampleBegin: 2,
            maxInitialTimestampIndex: nil,
            isModelMultilingual: false
        )
        let logits2 = try MLMultiArray.logits([1.1, 0.2, 0.3, 0.4, 0.2, 0.1, 0.2])
        let result2 = tokensFilter2.filterLogits(logits2, withTokens: [])
        XCTAssertEqual(result2.data(for: 2), [-.infinity, -.infinity, -.infinity, -.infinity, 0.2, 0.1, 0.2])
    }

    func testTimestampRulesFilterMultilingual() throws {
        // NOTE: for multilingual models we supress tokens only after transcribe or translate token
        let tokensFilter1 = TimestampRulesFilter(
            transcribeToken: 100,
            translateToken: 101,
            noTimestampsToken: 2,
            timeTokenBegin: 4,
            endToken: 3,
            sampleBegin: 2,
            maxInitialTimestampIndex: nil,
            isModelMultilingual: true
        )
        let logits1 = try MLMultiArray.logits([1.1, 5.2, 0.3, 0.4, 0.2, 0.1, 0.2])
        let result1 = tokensFilter1.filterLogits(logits1, withTokens: [])
        XCTAssertEqual(result1.data(for: 2), [1.1, 5.2, 0.3, 0.4, 0.2, 0.1, 0.2])
        
        let tokensFilter2 = TimestampRulesFilter(
            transcribeToken: 100,
            translateToken: 101,
            noTimestampsToken: 2,
            timeTokenBegin: 4,
            endToken: 3,
            sampleBegin: 2,
            maxInitialTimestampIndex: nil,
            isModelMultilingual: true
        )
        let logits2 = try MLMultiArray.logits([1.1, 5.2, 0.3, 0.4, 0.2, 0.1, 0.2])
        let result2 = tokensFilter2.filterLogits(logits2, withTokens: [100])
        XCTAssertEqual(result2.data(for: 2), [1.1, 5.2, -.infinity, 0.4, 0.2, 0.1, 0.2])

        let tokensFilter3 = TimestampRulesFilter(
            transcribeToken: 100,
            translateToken: 101,
            noTimestampsToken: 2,
            timeTokenBegin: 4,
            endToken: 3,
            sampleBegin: 2,
            maxInitialTimestampIndex: nil,
            isModelMultilingual: true
        )
        let logits3 = try MLMultiArray.logits([1.1, 0.2, 0.3, 0.4, 0.2, 0.1, 0.2])
        let result3 = tokensFilter3.filterLogits(logits3, withTokens: [101])
        XCTAssertEqual(result3.data(for: 2), [-.infinity, -.infinity, -.infinity, -.infinity, 0.2, 0.1, 0.2])
>>>>>>> 0f19f7ed
    }

    // MARK: - Word Timestamp Tests

    func testDynamicTimeWarpingSimpleMatrix() {
        let matrix = [
            [1.0, 1.0, 1.0],
            [5.0, 2.0, 1.0],
            [1.0, 5.0, 2.0],
        ]

        let numRows = matrix.count
        let numColumns = matrix[0].count
        let mlMatrix = try! MLMultiArray(shape: [numRows, numColumns] as [NSNumber], dataType: .double)
        let ptr = UnsafeMutablePointer<Double>(OpaquePointer(mlMatrix.dataPointer))
        for (i, row) in matrix.enumerated() {
            for (j, value) in row.enumerated() {
                let linearOffset = mlMatrix.linearOffset(for: [i, j] as [NSNumber])
                ptr[linearOffset] = value
            }
        }

        let segmentSeeker = SegmentSeeker()
        do {
            let result = try segmentSeeker.dynamicTimeWarping(withMatrix: mlMatrix)
            let expected = (
                textIndices: [0, 1, 1, 2, 2],
                timeIndices: [0, 0, 1, 1, 2]
            )
            XCTAssertEqual(result.textIndices, expected.textIndices, "dynamicTimeWarping function did not return the expected path.")
            XCTAssertEqual(result.timeIndices, expected.timeIndices, "dynamicTimeWarping function did not return the expected path.")
        } catch {
            XCTFail("Unexpected error: \(error)")
        }
    }

    func testDynamicTimeWarpingLargeMatrix() {
        // Create a large matrix with non-linear characteristics
        let numberOfRows: NSNumber = 448
        let numberOfColumns: NSNumber = 1500

        // Populate the matrix with some non-linear data
        let matrix = try! MLMultiArray(shape: [numberOfRows, numberOfColumns], dataType: .float16)
        for i in 0..<numberOfRows.intValue {
            for j in 0..<numberOfColumns.intValue {
                matrix[i * numberOfColumns.intValue + j] = NSNumber(value: Double.random(in: 0...1))
            }
        }

        let segmentSeeker = SegmentSeeker()
        do {
            let result = try segmentSeeker.dynamicTimeWarping(withMatrix: matrix)
            // Validate the output dimensions
            XCTAssertFalse(result.textIndices.isEmpty, "Result should not be empty.")
            XCTAssertFalse(result.timeIndices.isEmpty, "Result should not be empty.")

            // Validate start and end points
            XCTAssertEqual(result.textIndices.first, 0, "Path should start at (0, 0).")
            XCTAssertEqual(result.timeIndices.first, 0, "Path should start at (0, 0).")
            XCTAssertEqual(result.textIndices.last, numberOfRows.intValue - 1, "Path should end at (N-1, M-1).")
            XCTAssertEqual(result.timeIndices.last, numberOfColumns.intValue - 1, "Path should end at (N-1, M-1).")

            // Check path continuity and bounds
            for i in 1..<result.textIndices.count {
                let (prevRow, prevCol) = (result.textIndices[i - 1], result.timeIndices[i - 1])
                let (currentRow, currentCol) = (result.textIndices[i], result.timeIndices[i])

                let rowDiff = currentRow - prevRow
                let colDiff = currentCol - prevCol

                // Assert that the row difference is 0 or 1
                XCTAssertTrue(rowDiff == 0 || rowDiff == 1, "Row difference should be 0 or 1")

                // Assert that the column difference is 0 or 1
                XCTAssertTrue(colDiff == 0 || colDiff == 1, "Column difference should be 0 or 1")

                // Assert that at least one of rowDiff or colDiff is 1
                XCTAssertTrue(rowDiff == 1 || colDiff == 1, "At least one of rowDiff or colDiff should be 1")

                // Assert that rowDiff and colDiff are not both 0
                XCTAssertFalse(rowDiff == 0 && colDiff == 0, "Both rowDiff and colDiff should not be 0 at the same time")
            }
        } catch {
            XCTFail("Unexpected error: \(error)")
        }
    }

    func testFindAlignment() async {
        let numberOfRows: NSNumber = 448
        let numberOfColumns: NSNumber = 1500

        // Populate the matrix with some non-linear data
        let matrix = try! MLMultiArray(shape: [numberOfRows, numberOfColumns], dataType: .float16)
        let tokenProbs = Array(repeating: 0.0, count: numberOfRows.intValue).map { _ in Float.random(in: -1..<0) }
        for i in 0..<numberOfRows.intValue {
            for j in 0..<numberOfColumns.intValue {
                matrix[i * numberOfColumns.intValue + j] = NSNumber(value: Double.random(in: 0...1))
            }
        }

        let tokenizer = try! await loadTokenizer(for: .tiny)

        let wordTokenIds = [400, 370, 452, 7177, 6280, 11, 1029, 406, 437, 428, 1941, 393, 360, 337, 291, 11, 1029, 437, 291, 393, 360, 337, 428, 1941, 13]
        do {
            let result = try SegmentSeeker().findAlignment(
                wordTokenIds: wordTokenIds,
                alignmentWeights: matrix,
                tokenLogProbs: tokenProbs,
                tokenizer: tokenizer
            )

            XCTAssertFalse(result.isEmpty, "Result should not be empty.")

            var previousEndTime: Float = -1.0
            for wordTiming in result {
                XCTAssertFalse(wordTiming.word.isEmpty, "Word should not be empty.")
                XCTAssertFalse(wordTiming.tokens.isEmpty, "Tokens should not be empty.")
                XCTAssert(wordTiming.tokens.allSatisfy { $0 >= 0 }, "All token IDs should be non-negative.")
                XCTAssertLessThanOrEqual(wordTiming.start, wordTiming.end, "Start should be less than or equal to end.")
                XCTAssertGreaterThanOrEqual(wordTiming.start, previousEndTime, "Start time should not be earlier than the previous end time.")
                XCTAssertGreaterThanOrEqual(wordTiming.probability, 0.0, "Probability should not be negative.")
                XCTAssertLessThanOrEqual(wordTiming.probability, 1.0, "Probability should not be greater than 1.")

                previousEndTime = wordTiming.end
            }
        } catch {
            XCTFail("Unexpected error: \(error)")
        }
    }

    func testMergePunctuations() async {
        // Hello, world! This is a test, isn't it?
        let wordTimings = [
            WordTiming(word: "<|0.00|>", tokens: [50364], start: 0, end: 1, probability: 1),
            WordTiming(word: " Hello", tokens: [2425], start: 1, end: 2, probability: 1),
            WordTiming(word: ",", tokens: [11], start: 2, end: 3, probability: 1),
            WordTiming(word: " world", tokens: [1002], start: 3, end: 4, probability: 1),
            WordTiming(word: "!", tokens: [0], start: 4, end: 5, probability: 1),
            WordTiming(word: "<|1.00|>", tokens: [50414], start: 5, end: 6, probability: 1),
            WordTiming(word: "<|1.00|>", tokens: [50414], start: 6, end: 7, probability: 1),
            WordTiming(word: " This", tokens: [639], start: 7, end: 8, probability: 1),
            WordTiming(word: " is", tokens: [307], start: 8, end: 9, probability: 1),
            WordTiming(word: " a", tokens: [257], start: 9, end: 10, probability: 1),
            WordTiming(word: " test", tokens: [220, 31636], start: 10, end: 11, probability: 1),
            WordTiming(word: ",", tokens: [11], start: 11, end: 12, probability: 1),
            WordTiming(word: " isn't", tokens: [1943, 380], start: 12, end: 13, probability: 1),
            WordTiming(word: " it", tokens: [309], start: 13, end: 14, probability: 1),
            WordTiming(word: "?", tokens: [30], start: 14, end: 15, probability: 1),
            WordTiming(word: "<|endoftext|>", tokens: [50257], start: 15, end: 16, probability: 1),
        ]

        let mergedAlignmentTiming = SegmentSeeker().mergePunctuations(alignment: wordTimings, prepended: "\"'“¿([{-", appended: "\"'.。,，!！?？:：”)]}、")

        let expectedWordTimings = [
            WordTiming(word: "<|0.00|>", tokens: [50364], start: 0, end: 1, probability: 1),
            WordTiming(word: " Hello,", tokens: [2425, 11], start: 1, end: 3, probability: 1),
            WordTiming(word: " world!", tokens: [1002, 0], start: 3, end: 5, probability: 1),
            WordTiming(word: "<|1.00|>", tokens: [50414], start: 5, end: 6, probability: 1),
            WordTiming(word: "<|1.00|>", tokens: [50414], start: 6, end: 7, probability: 1),
            WordTiming(word: " This", tokens: [639], start: 7, end: 8, probability: 1),
            WordTiming(word: " is", tokens: [307], start: 8, end: 9, probability: 1),
            WordTiming(word: " a", tokens: [257], start: 9, end: 10, probability: 1),
            WordTiming(word: " test,", tokens: [220, 31636, 11], start: 10, end: 12, probability: 1),
            WordTiming(word: " isn't", tokens: [1943, 380], start: 12, end: 13, probability: 1),
            WordTiming(word: " it?", tokens: [309, 30], start: 13, end: 15, probability: 1),
            WordTiming(word: "<|endoftext|>", tokens: [50257], start: 15, end: 16, probability: 1),
        ]

        // First, assert the counts are as expected
        XCTAssertEqual(mergedAlignmentTiming.count, expectedWordTimings.count, "Merged timings count does not match expected count")

        // Then, iterate through each expected timing and assert properties
        for i in 0..<expectedWordTimings.count {
            XCTAssertEqual(mergedAlignmentTiming[i].word, expectedWordTimings[i].word, "Word text at index \(i) does not match")
            XCTAssertEqual(mergedAlignmentTiming[i].tokens, expectedWordTimings[i].tokens, "Tokens at index \(i) do not match")
            XCTAssertEqual(mergedAlignmentTiming[i].start, expectedWordTimings[i].start, "Start time at index \(i) does not match")
            XCTAssertEqual(mergedAlignmentTiming[i].end, expectedWordTimings[i].end, "End time at index \(i) does not match")
            XCTAssertEqual(mergedAlignmentTiming[i].probability, expectedWordTimings[i].probability, "Probability at index \(i) does not match")
        }
    }

    func testMergePunctuationsSpanish() async {
        // Spanish text: ¡Hola Mundo! Esta es una prueba, ¿no?
        let wordTimings = [
            WordTiming(word: "<|notimestamps|>", tokens: [50363], start: 0, end: 1, probability: 1),
            WordTiming(word: "¡Hola", tokens: [24364, 48529], start: 1, end: 2, probability: 1),
            WordTiming(word: " Mundo", tokens: [376, 6043], start: 2, end: 3, probability: 1),
            WordTiming(word: "!", tokens: [0], start: 3, end: 4, probability: 1),
            WordTiming(word: " Esta", tokens: [20547], start: 4, end: 5, probability: 1),
            WordTiming(word: " es", tokens: [785], start: 5, end: 6, probability: 1),
            WordTiming(word: " una", tokens: [2002], start: 6, end: 7, probability: 1),
            WordTiming(word: " prueba", tokens: [48241], start: 7, end: 8, probability: 1),
            WordTiming(word: ",", tokens: [11], start: 8, end: 9, probability: 1),
            WordTiming(word: " ¿no", tokens: [3841, 1771], start: 9, end: 10, probability: 1),
            WordTiming(word: "?", tokens: [30], start: 10, end: 11, probability: 1),
            WordTiming(word: "<|endoftext|>", tokens: [50257], start: 11, end: 12, probability: 1),
        ]

        let mergedAlignmentTiming = SegmentSeeker().mergePunctuations(alignment: wordTimings, prepended: "\"'“¿([{-", appended: "\"'.。,，!！?？:：”)]}、")

        let expectedWordTimings = [
            WordTiming(word: "<|notimestamps|>", tokens: [50363], start: 0, end: 1, probability: 1),
            WordTiming(word: "¡Hola", tokens: [24364, 48529], start: 1, end: 2, probability: 1),
            WordTiming(word: " Mundo!", tokens: [376, 6043, 0], start: 2, end: 4, probability: 1),
            WordTiming(word: " Esta", tokens: [20547], start: 4, end: 5, probability: 1),
            WordTiming(word: " es", tokens: [785], start: 5, end: 6, probability: 1),
            WordTiming(word: " una", tokens: [2002], start: 6, end: 7, probability: 1),
            WordTiming(word: " prueba,", tokens: [48241, 11], start: 7, end: 9, probability: 1),
            WordTiming(word: " ¿no?", tokens: [3841, 1771, 30], start: 9, end: 11, probability: 1),
            WordTiming(word: "<|endoftext|>", tokens: [50257], start: 11, end: 12, probability: 1),
        ]

        // First, assert the counts are as expected
        XCTAssertEqual(mergedAlignmentTiming.count, expectedWordTimings.count, "Merged timings count does not match expected count")

        // Then, iterate through each expected timing and assert properties
        for i in 0..<expectedWordTimings.count {
            XCTAssertEqual(mergedAlignmentTiming[i].word, expectedWordTimings[i].word, "Word text at index \(i) does not match")
            XCTAssertEqual(mergedAlignmentTiming[i].tokens, expectedWordTimings[i].tokens, "Tokens at index \(i) do not match")
            XCTAssertEqual(mergedAlignmentTiming[i].start, expectedWordTimings[i].start, "Start time at index \(i) does not match")
            XCTAssertEqual(mergedAlignmentTiming[i].end, expectedWordTimings[i].end, "End time at index \(i) does not match")
            XCTAssertEqual(mergedAlignmentTiming[i].probability, expectedWordTimings[i].probability, "Probability at index \(i) does not match")
        }
    }

    func testMergePunctuationsJapanese() async {
        // Japanese text: こんにちは、世界！これはテストですよね？
        let wordTimings = [
            WordTiming(word: "<|0.00|>", tokens: [50364], start: 0, end: 1, probability: 1),
            WordTiming(word: "こんにちは", tokens: [38088], start: 1, end: 2, probability: 1),
            WordTiming(word: "、", tokens: [1231], start: 2, end: 3, probability: 1),
            WordTiming(word: "世界", tokens: [24486], start: 3, end: 4, probability: 1),
            WordTiming(word: "！", tokens: [171, 120, 223], start: 4, end: 5, probability: 1),
            WordTiming(word: "これは", tokens: [25212], start: 5, end: 6, probability: 1),
            WordTiming(word: "テ", tokens: [22985], start: 6, end: 7, probability: 1),
            WordTiming(word: "スト", tokens: [40498], start: 7, end: 8, probability: 1),
            WordTiming(word: "です", tokens: [4767], start: 8, end: 9, probability: 1),
            WordTiming(word: "よね", tokens: [30346], start: 9, end: 10, probability: 1),
            WordTiming(word: "？", tokens: [171, 120, 253], start: 10, end: 11, probability: 1),
            WordTiming(word: "<|endoftext|>", tokens: [50257], start: 11, end: 12, probability: 1),
        ]

        let mergedAlignmentTiming = SegmentSeeker().mergePunctuations(alignment: wordTimings, prepended: "\"'“¿([{-", appended: "\"'.。,，!！?？:：”)]}、")

        let expectedWordTimings = [
            WordTiming(word: "<|0.00|>", tokens: [50364], start: 0, end: 1, probability: 1),
            WordTiming(word: "こんにちは、", tokens: [38088, 1231], start: 1, end: 3, probability: 1),
            WordTiming(word: "世界！", tokens: [24486, 171, 120, 223], start: 3, end: 5, probability: 1),
            WordTiming(word: "これは", tokens: [25212], start: 5, end: 6, probability: 1),
            WordTiming(word: "テ", tokens: [22985], start: 6, end: 7, probability: 1),
            WordTiming(word: "スト", tokens: [40498], start: 7, end: 8, probability: 1),
            WordTiming(word: "です", tokens: [4767], start: 8, end: 9, probability: 1),
            WordTiming(word: "よね？", tokens: [30346, 171, 120, 253], start: 9, end: 11, probability: 1),
            WordTiming(word: "<|endoftext|>", tokens: [50257], start: 11, end: 12, probability: 1),
        ]

        // First, assert the counts are as expected
        XCTAssertEqual(mergedAlignmentTiming.count, expectedWordTimings.count, "Merged timings count does not match expected count")

        // Then, iterate through each expected timing and assert properties
        for i in 0..<expectedWordTimings.count {
            XCTAssertEqual(mergedAlignmentTiming[i].word, expectedWordTimings[i].word, "Word text at index \(i) does not match")
            XCTAssertEqual(mergedAlignmentTiming[i].tokens, expectedWordTimings[i].tokens, "Tokens at index \(i) do not match")
            XCTAssertEqual(mergedAlignmentTiming[i].start, expectedWordTimings[i].start, "Start time at index \(i) does not match")
            XCTAssertEqual(mergedAlignmentTiming[i].end, expectedWordTimings[i].end, "End time at index \(i) does not match")
            XCTAssertEqual(mergedAlignmentTiming[i].probability, expectedWordTimings[i].probability, "Probability at index \(i) does not match")
        }
    }

    func testWordTimestampCorrectness() async {
        let options = DecodingOptions(wordTimestamps: true)

        guard let result = try? await transcribe(with: .tiny, options: options) else {
            XCTFail("Failed to transcribe")
            return
        }

        let wordTimings = result.segments.compactMap { $0.words }.flatMap { $0 }

        let expectedWordTimings = [
            WordTiming(word: " And", tokens: [400], start: 0.32, end: 0.68, probability: 0.85),
            WordTiming(word: " so", tokens: [370], start: 0.68, end: 1.1, probability: 1.0),
            WordTiming(word: " my", tokens: [452], start: 1.1, end: 1.36, probability: 0.51),
            WordTiming(word: " fellow", tokens: [7177], start: 1.36, end: 1.74, probability: 0.52),
            WordTiming(word: " Americans", tokens: [6280], start: 1.74, end: 2.26, probability: 0.82),
            WordTiming(word: " ask", tokens: [1029], start: 2.26, end: 3.82, probability: 0.4),
            WordTiming(word: " not", tokens: [406], start: 3.82, end: 4.56, probability: 1.0),
            WordTiming(word: " what", tokens: [437], start: 4.56, end: 5.68, probability: 0.91),
            WordTiming(word: " your", tokens: [428], start: 5.68, end: 5.92, probability: 0.22),
            WordTiming(word: " country", tokens: [1941], start: 5.92, end: 6.38, probability: 0.64),
            WordTiming(word: " can", tokens: [393], start: 6.38, end: 6.76, probability: 0.52),
            WordTiming(word: " do", tokens: [360], start: 6.76, end: 6.98, probability: 0.85),
            WordTiming(word: " for", tokens: [337], start: 6.98, end: 7.22, probability: 0.97),
            WordTiming(word: " you,", tokens: [291, 11], start: 7.22, end: 8.36, probability: 0.97),
            WordTiming(word: " ask", tokens: [1029], start: 8.36, end: 8.66, probability: 0.93),
            WordTiming(word: " what", tokens: [437], start: 8.66, end: 8.86, probability: 0.98),
            WordTiming(word: " you", tokens: [291], start: 8.86, end: 9.22, probability: 0.06),
            WordTiming(word: " can", tokens: [393], start: 9.22, end: 9.44, probability: 0.58),
            WordTiming(word: " do", tokens: [360], start: 9.44, end: 9.64, probability: 0.87),
            WordTiming(word: " for", tokens: [337], start: 9.64, end: 9.86, probability: 0.95),
            WordTiming(word: " your", tokens: [428], start: 9.86, end: 10.06, probability: 0.96),
            WordTiming(word: " country.", tokens: [1941, 13], start: 10.06, end: 10.5, probability: 0.91)
        ]

        XCTAssertEqual(wordTimings.count, expectedWordTimings.count, "Number of word timings should match")

        for (index, wordTiming) in wordTimings.enumerated() {
            let expectedWordTiming = expectedWordTimings[index]

            XCTAssertEqual(wordTiming.word.normalized, expectedWordTiming.word.normalized, "Word should match at index \(index) (expected: \(expectedWordTiming.word), actual: \(wordTiming.word))")

            XCTAssertEqual(wordTiming.start, expectedWordTiming.start, accuracy: 0.5, "Start time difference for word '\(wordTiming.word)' should be within +/- 0.1 seconds (expected: \(expectedWordTiming.start), actual: \(wordTiming.start))")

            XCTAssertEqual(wordTiming.end, expectedWordTiming.end, accuracy: 0.5, "End time difference for word '\(wordTiming.word)' should be within +/- 0.1 seconds (expected: \(expectedWordTiming.end), actual: \(wordTiming.end))")
        }
    }
}

// MARK: Helpers

@available(macOS 13, iOS 16, watchOS 10, visionOS 1, *)
extension MLMultiArray {
    /// Create `MLMultiArray` of shape [1, 1, arr.count] and fill up the last
    /// dimension with with values from arr.
    static func logits(_ arr: [FloatType]) throws -> MLMultiArray {
        let logits = try MLMultiArray(shape: [1, 1, arr.count] as [NSNumber], dataType: .float16)
        let ptr = UnsafeMutablePointer<FloatType>(OpaquePointer(logits.dataPointer))
        for (index, value) in arr.enumerated() {
            let linearOffset = logits.linearOffset(for: [0, 0, index as NSNumber])
            ptr[linearOffset] = value
        }
        return logits
    }

    /// Get the data from `MLMultiArray` for given dimension
    func data(for dimension: Int) -> [FloatType] {
        let count = shape[dimension].intValue
        let indexes = stride(from: 0, to: count, by: 1).map { [0, 0, $0 as NSNumber] }
        var result = [FloatType]()
        let ptr = UnsafeMutablePointer<FloatType>(OpaquePointer(dataPointer))
        for index in indexes {
            let linearOffset = linearOffset(for: index as [NSNumber])
            result.append(ptr[linearOffset])
        }
        return result
    }
}

@available(macOS 13, iOS 16, watchOS 10, visionOS 1, *)
extension XCTestCase {
    func transcribe(with variant: ModelVariant, options: DecodingOptions, audioFile: String = "jfk.wav", file: StaticString = #file, line: UInt = #line) async throws -> TranscriptionResult? {
        var modelPath = tinyModelPath()
        switch variant {
            case .largev3:
                modelPath = largev3ModelPath()
            default:
                modelPath = tinyModelPath()
        }
        let computeOptions = ModelComputeOptions(
            melCompute: .cpuOnly,
            audioEncoderCompute: .cpuOnly,
            textDecoderCompute: .cpuOnly,
            prefillCompute: .cpuOnly
        )
        let whisperKit = try await WhisperKit(modelFolder: modelPath, computeOptions: computeOptions, verbose: true, logLevel: .debug)
        trackForMemoryLeaks(on: whisperKit, file: file, line: line)

        let audioComponents = audioFile.components(separatedBy: ".")
        guard let audioFileURL = Bundle.module.path(forResource: audioComponents.first, ofType: audioComponents.last) else {
            return nil
        }

        let result = try await whisperKit.transcribe(audioPath: audioFileURL, decodeOptions: options)
        return result
    }

    func tinyModelPath() -> String {
        let modelDir = "whisperkit-coreml/openai_whisper-tiny"
        guard let modelPath = Bundle.module.urls(forResourcesWithExtension: "mlmodelc", subdirectory: modelDir)?.first?.deletingLastPathComponent().path else {
            print("Failed to load model, ensure \"Models/\(modelDir)\" exists via Makefile command: `make download-models`")
            return ""
        }
        return modelPath
    }

    func largev3ModelPath() -> String {
        let modelDir = "whisperkit-coreml/openai_whisper-large-v3" // use faster to compile model for tests
        guard let modelPath = Bundle.module.urls(forResourcesWithExtension: "mlmodelc", subdirectory: modelDir)?.first?.deletingLastPathComponent().path else {
            print("Failed to load model, ensure \"Models/\(modelDir)\" exists via Makefile command: `make download-models`")
            return ""
        }
        return modelPath
    }

    func largev3TurboModelPath() -> String {
        let modelDir = "whisperkit-coreml/openai_whisper-large-v3_turbo"
        guard let modelPath = Bundle.module.urls(forResourcesWithExtension: "mlmodelc", subdirectory: modelDir)?.first?.deletingLastPathComponent().path else {
            print("Failed to load model, ensure \"Models/\(modelDir)\" exists via Makefile command: `make download-models`")
            return ""
        }
        return modelPath
    }

    func allModelPaths() -> [String] {
        let fileManager = FileManager.default
        var modelPaths: [String] = []
        let directory = "whisperkit-coreml"

        do {
            let resourceKeys: [URLResourceKey] = [.isDirectoryKey]
            guard let baseurl = Bundle.module.resourceURL?.appendingPathComponent(directory) else {
                print("Base URL for directory \(directory) not found.")
                return []
            }

            let directoryContents = try fileManager.contentsOfDirectory(at: baseurl, includingPropertiesForKeys: resourceKeys, options: .skipsHiddenFiles)

            for folderURL in directoryContents {
                let resourceValues = try folderURL.resourceValues(forKeys: Set(resourceKeys))
                if resourceValues.isDirectory == true {
                    // Check if the directory contains actual data files, or if it contains pointer files.
                    // As a proxy, use the MelSpectrogramc.mlmodel/coredata.bin file.
                    let proxyFileToCheck = folderURL.appendingPathComponent("MelSpectrogram.mlmodelc/coremldata.bin")
                    if isGitLFSPointerFile(url: proxyFileToCheck) {
                        continue
                    }
                    
                    // Check if the directory name contains the quantization pattern
                    // Only test large quantized models
                    let dirName = folderURL.lastPathComponent
                    if !(dirName.contains("q") && !dirName.contains("large")) {
                        modelPaths.append(folderURL.absoluteString)
                    }
                }
            }
        } catch {
            print(error.localizedDescription)
        }

        return modelPaths
    }
    
    // Function to check if the beginning of the file matches a Git LFS pointer pattern
    func isGitLFSPointerFile(url: URL) -> Bool {
        do {
            let fileHandle = try FileHandle(forReadingFrom: url)
            // Read the first few bytes of the file to get enough for the Git LFS pointer signature
            let data = fileHandle.readData(ofLength: 512) // Read first 512 bytes
            fileHandle.closeFile()

            if let string = String(data: data, encoding: .utf8),
               string.starts(with: "version https://git-lfs.github.com/") {
                return true
            }
        } catch {
            fatalError("Failed to read file: \(error)")
        }
        
        return false
    }

    func trackForMemoryLeaks(on instance: AnyObject, file: StaticString = #filePath, line: UInt = #line) {
        addTeardownBlock { [weak instance] in
            XCTAssertNil(instance, "Detected potential memory leak", file: file, line: line)
        }
    }
}

extension String {
    var normalized: String {
        // Trim whitespace and newlines
        let trimmedString = self.trimmingCharacters(in: .whitespacesAndNewlines)

        // Convert to lowercase
        let lowercaseString = trimmedString.lowercased()

        // Remove punctuation
        let noPunctuationString = lowercaseString.components(separatedBy: .punctuationCharacters).joined()

        // Replace multiple spaces with a single space
        let singleSpacedString = noPunctuationString.replacingOccurrences(of: " +", with: " ", options: .regularExpression)

        return singleSpacedString
    }
}<|MERGE_RESOLUTION|>--- conflicted
+++ resolved
@@ -572,7 +572,6 @@
         XCTAssertEqual(result5.data(for: 2), [0.1, 0.2, 0.3, 0.4, 0.5, 0.6, 0.7])
     }
     
-<<<<<<< HEAD
     func testLanguageLogitsFilter() throws{
         let tokensFilter1 = LanguageLogitsFilter(allLanguageTokens: [2, 4, 6], logitsDim: 7, sampleBegin: 0)
         let logits1 = try MLMultiArray.logits([0.1, 0.2, 0.3, 0.4, 0.5, 0.6, 0.7])
@@ -583,7 +582,8 @@
         let logits2 = try MLMultiArray.logits([0.1, 0.2, 0.3, 0.4, 0.5, 0.6, 0.7])
         let result2 = tokensFilter2.filterLogits(logits2, withTokens: [1])
         XCTAssertEqual(result2.data(for: 2), [0.1, 0.2, 0.3, 0.4, 0.5, 0.6, 0.7])
-=======
+    }
+
     func testTimestampRulesFilter() throws {
         // NOTE: for non-multilingual models we supress tokens immediately
         let tokensFilter1 = TimestampRulesFilter(
@@ -658,7 +658,6 @@
         let logits3 = try MLMultiArray.logits([1.1, 0.2, 0.3, 0.4, 0.2, 0.1, 0.2])
         let result3 = tokensFilter3.filterLogits(logits3, withTokens: [101])
         XCTAssertEqual(result3.data(for: 2), [-.infinity, -.infinity, -.infinity, -.infinity, 0.2, 0.1, 0.2])
->>>>>>> 0f19f7ed
     }
 
     // MARK: - Word Timestamp Tests
