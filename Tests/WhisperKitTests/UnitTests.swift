--- conflicted
+++ resolved
@@ -478,23 +478,9 @@
 
         XCTAssertEqual(result.text.split(separator: " ").prefix(4).joined(separator: " "), "Esta es una grabación")
     }
-<<<<<<< HEAD
-    
-=======
-
->>>>>>> 8564ce2b
+
     func testDetectSpanish() async throws {
         let targetLanguage = "es"
-
-<<<<<<< HEAD
-        let resultNoPrefill = try await transcribe(with: .tiny, options: optionsNoPrefill, audioFile: "es_test_clip.wav")
-        XCTAssertEqual(resultNoPrefill.first?.language, targetLanguage)
-
-        let optionsPrefill = DecodingOptions(task: .transcribe, temperatureFallbackCount: 0, usePrefillPrompt: true)
-        let resultPrefill = try await transcribe(with: .tiny, options: optionsPrefill, audioFile: "es_test_clip.wav")
-
-        XCTAssertEqual(resultPrefill.first?.language, prefillLanguage)
-=======
         let whisperKit = try await WhisperKit(
             modelFolder: tinyModelPath(),
             verbose: true,
@@ -514,7 +500,7 @@
             "Failed to transcribe"
         )
 
-         XCTAssertEqual(resultNoPrefill.language, targetLanguage)
+        XCTAssertEqual(resultNoPrefill.first?.language, targetLanguage)
     }
 
     func testDetectSpanishOptions() async throws {
@@ -538,10 +524,17 @@
             recognizer.processString(result.text)
             let languageCode = recognizer.dominantLanguage!.rawValue
 
-            XCTAssertEqual(languageCode, option.language, "Text language \"\(languageCode)\" at index \(i) did not match expected language \"\(option.language)\"")
-            XCTAssertEqual(result.language, option.language, "Result language \"\(result.language)\" at index \(i) did not match expected language \"\(option.language)\"")
-        }
->>>>>>> 8564ce2b
+            XCTAssertEqual(
+                languageCode,
+                option.language,
+                "Text language \"\(languageCode)\" at index \(i) did not match expected language \"\(option.language)\""
+            )
+            XCTAssertEqual(
+                result.first?.language,
+                option.language,
+                "Result language \"\(String(describing: result.first?.language))\" at index \(i) did not match expected language \"\(option.language)\""
+            )
+        }
     }
 
     func testTranslateJapaneseOptions() async throws {
@@ -567,23 +560,9 @@
 
         XCTAssertEqual(result.text.prefix(3), "東京は")
     }
-<<<<<<< HEAD
-    
-=======
-
->>>>>>> 8564ce2b
+
     func testDetectJapanese() async throws {
         let targetLanguage = "ja"
-
-<<<<<<< HEAD
-        let resultNoPrefill = try await transcribe(with: .tiny, options: optionsNoPrefill, audioFile: "ja_test_clip.wav")
-        XCTAssertEqual(resultNoPrefill.first?.language, targetLanguage)
-
-        let optionsPrefill = DecodingOptions(task: .transcribe, temperatureFallbackCount: 0, usePrefillPrompt: true)
-        let resultPrefill = try await transcribe(with: .tiny, options: optionsPrefill, audioFile: "ja_test_clip.wav")
-
-        XCTAssertEqual(resultPrefill.first?.language, prefillLanguage)
-=======
         let whisperKit = try await WhisperKit(
             modelFolder: tinyModelPath(),
             verbose: true,
@@ -603,7 +582,7 @@
             "Failed to transcribe"
         )
 
-        XCTAssertEqual(result.language, targetLanguage)
+        XCTAssertEqual(result.first?.language, targetLanguage)
     }
 
     func testDetectJapaneseOptions() async throws {
@@ -626,10 +605,17 @@
             recognizer.processString(result.text)
             let languageCode = recognizer.dominantLanguage!.rawValue
 
-            XCTAssertEqual(languageCode, option.language, "Text language \"\(languageCode)\" at index \(i) did not match expected language \"\(option.language)\"")
-            XCTAssertEqual(result.language, option.language, "Result language \"\(result.language)\" at index \(i) did not match expected language \"\(option.language)\"")
-        }
->>>>>>> 8564ce2b
+            XCTAssertEqual(
+                languageCode, 
+                option.language,
+                "Text language \"\(languageCode)\" at index \(i) did not match expected language \"\(option.language)\""
+            )
+            XCTAssertEqual(
+                result.first?.language,
+                option.language,
+                "Result language \"\(String(describing: result.first?.language))\" at index \(i) did not match expected language \"\(option.language)\""
+            )
+        }
     }
 
     func testNoTimestamps() async throws {
