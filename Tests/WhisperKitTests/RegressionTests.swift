import CoreML
import Hub
import WhisperKit
import XCTest
import Foundation
import UniformTypeIdentifiers

@available(macOS 13, iOS 16, watchOS 10, visionOS 1, *)
final class RegressionTests: XCTestCase {
    var audioFileURLs: [URL]?
    var metadataURL: URL?
    var testWERURLs: [URL]?

    override func setUp() {
        super.setUp()
        if self.audioFileURLs == nil || self.metadataURL == nil || self.testWERURLs == nil{
            let expectation = XCTestExpectation(description: "Download test audio")
            downloadTestAudio { success in
                if success {
                    expectation.fulfill()
                } else {
                    XCTFail("Downloading audio file for testing failed")
                }
            }
            // Wait for the expectation with a timeout
            wait(for: [expectation], timeout: 300)
        }
    }

    private func downloadTestAudio(completion: @escaping (Bool) -> Void) {
        Task {
            do {
                let earnings22CompressedDataset = Hub.Repo(id: "argmaxinc/whisperkit-test-data", type: .datasets)
                let tempPath = FileManager.default.temporaryDirectory
                let downloadBase = tempPath.appending(component: "huggingface")
                let hubApi = HubApi(downloadBase: downloadBase)
                let repoURL = try await hubApi.snapshot(from: earnings22CompressedDataset, matching: ["*.mp3","*.txt"])
        
                var audioFileURLs: [URL] = []
                var testWERURLs: [URL] = []
                for file in try FileManager.default.contentsOfDirectory(atPath: repoURL.path()){
                    if file.hasSuffix(".mp3"){
                        audioFileURLs.append(repoURL.appending(component: file))
                    }else if file.hasSuffix(".txt"){
                        testWERURLs.append(repoURL.appending(component: file))
                    }
                }
                self.audioFileURLs = audioFileURLs
                self.testWERURLs = testWERURLs
                
                let earnings22OriginalDataset = Hub.Repo(id: "argmaxinc/earnings22-12hours", type: .datasets)
                let metadataURL = try await hubApi.snapshot(from: earnings22OriginalDataset, matching: ["metadata.json"])
                self.metadataURL = metadataURL.appending(component: "metadata.json")
                completion(true)
            } catch {
                XCTFail("Async setup failed with error: \(error)")
                completion(false)
            }
        }
    }
    
    private func getTranscript(filename: String) -> String?{
        var transcript: String? = nil
        if let metadataURL = self.metadataURL, let data = try? Data(contentsOf: metadataURL){
            if let json = try? JSONSerialization.jsonObject(with: data, options: []) as? [[String: Any]] {
                for audioItem in json{
                    if audioItem["audio"] as? String == filename{
                        transcript = audioItem["transcription"] as? String
                    }
                }
            }
        }
        return transcript
    }
    
    private func getWERTestData() -> (String?, String?){
        do{
            let testFileURLs = try XCTUnwrap(
                self.testWERURLs,
                "Test files for WER verification not found"
            )
            var generatedText:String? = nil
            var originalText:String? = nil
            for file in testFileURLs{
                switch file.lastPathComponent{
                case "test_generated_transcript.txt":
                    generatedText = try? String(contentsOf: file)
                case "test_original_transcript.txt":
                    originalText = try? String(contentsOf: file)
                default:
                    continue
                }
            }
            return (originalText, generatedText)
        }
        catch{
            XCTFail("Fetching test data for WER verification failed: \(error)")
        }
        return (nil,nil)
    }

    func testAndMeasureModelPerformance(model: String, device: String, overEntireDataset: Bool) async throws {
        var resultJSON:[RegressionStats] = []
        let iso8601DateTimeString = ISO8601DateFormatter().string(from: Date())
        let audioFilePaths = try XCTUnwrap(
            self.audioFileURLs,
            "Audio files not found"
        ).map({$0.path()})
        
        for audioFilePath in audioFilePaths{
            let startTime = Date()
            
            var currentAppMemoryValues = [Float]()
            var currentTPSValues = [Float]()
            
            let memoryStats = MemoryStats(
                measurements: [], units: "MB",
                totalNumberOfMeasurements: 0,
                preTranscribeMemory: -1,
                postTranscribeMemory: -1
            )
            let latencyStats = LatencyStats(
                measurements: [], units: "Tokens/Sec",
                totalNumberOfMeasurements: 0
            )
            var count = 0
            var lastTimeStamp = CFAbsoluteTimeGetCurrent()
            
            let callback = {
                (result: TranscriptionProgress) -> Bool in
                count += 1
                let currentMemory = AppMemoryChecker.getMemoryUsed()
                let timeTaken = CFAbsoluteTimeGetCurrent() - lastTimeStamp
                lastTimeStamp = CFAbsoluteTimeGetCurrent()
                let currentTPS = Double(1/timeTaken)
                
                if currentMemory != 0 {
                    currentAppMemoryValues.append(Float(currentMemory))
                }
                if !currentTPS.isNaN {
                    currentTPSValues.append(Float(currentTPS))
                }
                if count % 100 == 1 {
                    let timeElapsed = Date().timeIntervalSince(startTime)
                    memoryStats.measure(from: currentAppMemoryValues, timeElapsed: timeElapsed)
                    latencyStats.measure(from: currentTPSValues, timeElapsed: timeElapsed)
                    currentAppMemoryValues = []
                    currentTPSValues = []
                }
                return true
            }
            
            let whisperKit = try await WhisperKit(model: model)
            memoryStats.preTranscribeMemory = Float(AppMemoryChecker.getMemoryUsed())
            
            var systemMemory: [SystemMemoryUsage] = []
            var diskSpace: [DiskSpace] = []
            var batteryLevel: [Float] = []
            var timerTimeElapsed: [TimeInterval] = []
            // DispatchSourceTimer to collect memory usage asynchronously
            let timerQueue = DispatchQueue(label: "com.example.SystemStatTimerQueue")
            let timer = DispatchSource.makeTimerSource(queue: timerQueue)
            timer.schedule(deadline: .now(), repeating: 1.0)
            timer.setEventHandler {
                systemMemory.append(SystemMemoryCheckerAdvanced.getMemoryUsage())
                diskSpace.append(DiskSpaceChecker.getDiskSpace())
                batteryLevel.append(BatteryLevelChecker.getBatteryLevel() ?? -1)
                timerTimeElapsed.append(Date().timeIntervalSince(startTime))
            }
            timer.resume()
            
            let transcriptionResult = try await XCTUnwrapAsync(
                await whisperKit.transcribe(audioPath: audioFilePath, callback: callback).first,
                "Transcription failed"
            )
            XCTAssert(transcriptionResult.text.isEmpty == false, "Transcription failed")
            
            memoryStats.postTranscribeMemory = Float(AppMemoryChecker.getMemoryUsed())
            
            var wer = -Double.infinity
            if let filename = audioFilePath.split(separator: "/").last,let originalTranscript = getTranscript(filename: String(filename)){
                wer = WERUtils.evaluate(
                    originalTranscript: originalTranscript,
                    generatedTranscript: transcriptionResult.text,
                    normalizeOriginal: true
                )
                XCTAssert(wer != -Double.infinity, "Calculating WER failed.")
            }
            
            let testInfo = TestInfo(
                device: device,
                audioFile: audioFilePath,
                model: model,
                date: startTime.formatted(Date.ISO8601FormatStyle().dateSeparator(.dash)),
                timeElapsedInSeconds: Date().timeIntervalSince(startTime),
                timings: transcriptionResult.timings,
                transcript: transcriptionResult.text,
                wer: wer
            )
            let staticAttributes = StaticAttributes(
                encoderCompute: whisperKit.modelCompute.audioEncoderCompute,
                decoderCompute: whisperKit.modelCompute.textDecoderCompute
            )
            let systemMeasurements = SystemMeasurements(
                systemMemory: systemMemory,
                diskSpace: diskSpace,
                batteryLevel: batteryLevel,
                timeElapsed: timerTimeElapsed
            )
            let json = RegressionStats(
                testInfo: testInfo,
                memoryStats: memoryStats,
                latencyStats: latencyStats,
                staticAttributes: staticAttributes,
                systemMeasurements: systemMeasurements
            )
            resultJSON.append(json)
            
            if !overEntireDataset{
                break
            }
        }
<<<<<<< HEAD
        
=======

        let whisperKit = try await WhisperKit(WhisperKitConfig(model: model))
        memoryStats.preTranscribeMemory = Float(SystemMemoryChecker.getMemoryUsed())

        let transcriptionResult = try await XCTUnwrapAsync(
            await whisperKit.transcribe(audioPath: audioFilePath, callback: callback).first,
            "Transcription failed"
        )
        XCTAssert(transcriptionResult.text.isEmpty == false, "Transcription failed")

        memoryStats.postTranscribeMemory = Float(SystemMemoryChecker.getMemoryUsed())
        let testInfo = TestInfo(
            device: device,
            audioFile: audioFilePath,
            model: model,
            date: startTime.formatted(Date.ISO8601FormatStyle().dateSeparator(.dash)),
            timeElapsedInSeconds: Date().timeIntervalSince(startTime),
            timings: transcriptionResult.timings,
            transcript: transcriptionResult.text
        )
        let json = RegressionStats(testInfo: testInfo, memoryStats: memoryStats, latencyStats: latencyStats)
>>>>>>> 3ebfa142
        do {
            let jsonData = try JSONEncoder().encode(resultJSON)
            let attachment = XCTAttachment(data: jsonData, uniformTypeIdentifier: UTType.json.identifier)
            attachment.lifetime = .keepAlways
            attachment.name = "\(device)_\(model)_\(iso8601DateTimeString).json"
            add(attachment)
        } catch {
            XCTFail("Failed with error: \(error)")
        }
    }

    func testOutputAll() async throws {
        let modelPaths = try allModelPaths()

        for modelPath in modelPaths {
            let modelName = modelPath.split(separator: "/").last!
            print("[Integration] Testing model \(modelName)")
            let audioFilePath = try XCTUnwrap(
                Bundle.module.path(forResource: "jfk", ofType: "wav"),
                "Audio file not found"
            )

            let config = WhisperKitConfig(modelFolder: modelPath, verbose: true, logLevel: .debug)
            let whisperKit = try await WhisperKit(config)

            let transcriptionResult: [TranscriptionResult] = try await whisperKit.transcribe(audioPath: audioFilePath)
            let transcriptionResultText = transcriptionResult.text

            print("[Integration] \(transcriptionResultText)")
            XCTAssertEqual(
                transcriptionResultText.normalized,
                " And so my fellow Americans ask not what your country can do for you, ask what you can do for your country.".normalized,
                "Transcription result does not match expected result for model \(modelName)"
            )
        }
    }

    func testRegressionAndLatencyForAllModels() async throws {
        var allModels: [String] = []
        var failureInfo: [String: String] = [:]
        var currentDevice = WhisperKit.deviceName()
        let iso8601DateTimeString = ISO8601DateFormatter().string(from: Date())

        #if os(macOS) && arch(arm64)
        currentDevice = ProcessInfo.processor
        #endif
        
        //Remove trailing whitespace characters
        while currentDevice.last?.isWhitespace == true { currentDevice = String(currentDevice.dropLast())}
        do {
            allModels = try await WhisperKit.fetchAvailableModels()
            // TODO: Remove after testing
            allModels = ["base"]
        } catch {
            XCTFail("Failed to fetch available models: \(error.localizedDescription)")
        }

        for model in allModels {
            do {
                try await testAndMeasureModelPerformance(
                    model: model,
                    device: currentDevice,
                    overEntireDataset: false
                )
            } catch {
                failureInfo[model] = error.localizedDescription
            }
        }
        let testReport = TestReport(device: currentDevice, modelsTested: allModels, failureInfo: failureInfo)
        do {
            let jsonData = try testReport.jsonData()
            let attachment = XCTAttachment(data: jsonData, uniformTypeIdentifier: UTType.json.identifier)
            attachment.lifetime = .keepAlways
            attachment.name = "\(currentDevice)_summary_\(iso8601DateTimeString).json"
            add(attachment)
        } catch {
            XCTFail("Failed with error: \(error)")
        }
    }
    
    func testLargeWER(){
        let texts = getWERTestData()
        if let originalText = texts.0, let generatedText = texts.1{
            let wer = WERUtils.evaluate(originalTranscript: originalText, generatedTranscript: generatedText, normalizeOriginal: true)
            XCTAssert(wer == 0.18961994278708622, "Expected wer: 0.18961994278708622 but computed \(wer)")
        }else{
            XCTFail("Fetching WER test data failed.")
        }
        
    }
    
    func testHirschberg(){
        let s1 = "With a rumble that echoed through the night, thunder crashed overhead, its raw power shaking the earth beneath it, leaving in its wake an exhilarating sense of awe. As rain poured down in torrents, the thunder boomed with a rhythm that seemed to speak a secret language, intertwining nature's symphony with an innovative melody that captivated all who listened."
        let s2 = "In the midst of a summer storm, thunder erupted with a booming chorus, shaking the earth beneath our feet and electrifying the air with its powerful presence. The crackling symphony of thunderbolts danced across the darkened sky, illuminating the clouds with an innovative display of nature's raw energy."
        let ops = hirschberg(Array(s1.unicodeScalars), Array(s2.unicodeScalars))
        XCTAssert(ops.count == 228)
    }
    
}<|MERGE_RESOLUTION|>--- conflicted
+++ resolved
@@ -220,31 +220,7 @@
                 break
             }
         }
-<<<<<<< HEAD
-        
-=======
-
-        let whisperKit = try await WhisperKit(WhisperKitConfig(model: model))
-        memoryStats.preTranscribeMemory = Float(SystemMemoryChecker.getMemoryUsed())
-
-        let transcriptionResult = try await XCTUnwrapAsync(
-            await whisperKit.transcribe(audioPath: audioFilePath, callback: callback).first,
-            "Transcription failed"
-        )
-        XCTAssert(transcriptionResult.text.isEmpty == false, "Transcription failed")
-
-        memoryStats.postTranscribeMemory = Float(SystemMemoryChecker.getMemoryUsed())
-        let testInfo = TestInfo(
-            device: device,
-            audioFile: audioFilePath,
-            model: model,
-            date: startTime.formatted(Date.ISO8601FormatStyle().dateSeparator(.dash)),
-            timeElapsedInSeconds: Date().timeIntervalSince(startTime),
-            timings: transcriptionResult.timings,
-            transcript: transcriptionResult.text
-        )
-        let json = RegressionStats(testInfo: testInfo, memoryStats: memoryStats, latencyStats: latencyStats)
->>>>>>> 3ebfa142
+        
         do {
             let jsonData = try JSONEncoder().encode(resultJSON)
             let attachment = XCTAttachment(data: jsonData, uniformTypeIdentifier: UTType.json.identifier)
